from __future__ import annotations
from typing import List, Union
import numpy as np
from scipy.sparse import csc_matrix
from scipy.sparse import hstack
from scipy.linalg import solve
from cuqi.samples import Samples
from cuqi.array import CUQIarray
from cuqi.geometry import Geometry, _DefaultGeometry1D, _DefaultGeometry2D, _get_identity_geometries
from cuqi.utilities import infer_len
import numbers
import cuqi
import matplotlib.pyplot as plt
from copy import copy

class Model(object):
    """Generic model defined by a forward operator.

    Parameters
    -----------
    forward : 2D ndarray or callable function.
        Forward operator.

    range_geometry : integer or cuqi.geometry.Geometry
        If integer is given, a cuqi.geometry._DefaultGeometry is created with dimension of the integer.

    domain_geometry : integer or cuqi.geometry.Geometry
        If integer is given, a cuqi.geometry._DefaultGeometry is created with dimension of the integer.

    gradient : callable function, optional
        The direction-Jacobian product of the forward operator Jacobian with 
        respect to the forward operator input, evaluated at a point (`wrt`).
        The signature of the gradient function should be (`direction`, `wrt`),
        where `direction` is the direction by which the Jacobian matrix is
        multiplied and `wrt` is the point at which the Jacobian is computed.

    jacobian : callable function, optional
        The Jacobian of the forward operator with respect to the forward operator input,
        evaluated at a point (`wrt`). The signature of the Jacobian function should be (`wrt`).
        The Jacobian function should return a 2D ndarray of shape (range_dim, domain_dim).
        The Jacobian function is used to specify the gradient function by computing the vector-Jacobian
        product (VJP), here we refer to the vector in the VJP as the `direction` since it is the direction at 
        which the gradient is computed.
        automatically and thus the gradient function should not be specified when the Jacobian
        function is specified.


    :ivar range_geometry: The geometry representing the range.
    :ivar domain_geometry: The geometry representing the domain.

    Example
    -------

    Consider a forward model :math:`F: \mathbb{R}^2 \\rightarrow \mathbb{R}` defined by the following forward operator:

    .. math::

        F(x) = 10x_2 - 10x_1^3 + 5x_1^2 + 6x_1

    The jacobian matrix of the forward operator is given by:

    .. math::

        J_F(x) = \\begin{bmatrix} -30x_1^2 + 10x_1 + 6 & 10 \\end{bmatrix}

    The forward model can be defined as follows:

    .. code-block:: python

        import numpy as np
        from cuqi.model import Model

        def forward(x):
            return 10*x[1] - 10*x[0]**3 + 5*x[0]**2 + 6*x[0]

        def jacobian(x): # Can use "x" or "wrt" as the input argument name
            return np.array([[-30*x[0]**2 + 10*x[0] + 6, 10]])

        model = Model(forward, range_geometry=1, domain_geometry=2, jacobian=jacobian)

    Alternatively, the gradient information in the forward model can be defined by direction-Jacobian product using the gradient keyword argument.

    This may be more efficient if forming the Jacobian matrix is expensive.

    .. code-block:: python

        import numpy as np
        from cuqi.model import Model

        def forward(x):
            return 10*x[1] - 10*x[0]**3 + 5*x[0]**2 + 6*x[0]

        def gradient(direction, wrt):
            # Direction-Jacobian product direction@jacobian(wrt)
            return direction@np.array([[-30*wrt[0]**2 + 10*wrt[0] + 6, 10]])

        model = Model(forward, range_geometry=1, domain_geometry=2, gradient=gradient)

    """
    def __init__(self, forward, range_geometry, domain_geometry, gradient=None, jacobian=None):

        #Check if input is callable
        if callable(forward) is not True:
            raise TypeError("Forward needs to be callable function.")
        
        # Check if only one of gradient and jacobian is given
        if (gradient is not None) and (jacobian is not None):
            raise TypeError("Only one of gradient and jacobian should be specified")
        
        #Check if input is callable
        if (gradient is not None) and (callable(gradient) is not True):
            raise TypeError("Gradient needs to be callable function.")
        
        if (jacobian is not None) and (callable(jacobian) is not True):
            raise TypeError("Jacobian needs to be callable function.")
        
        # Use jacobian function to specify gradient function (vector-Jacobian product)
        if jacobian is not None:
            gradient = lambda direction, wrt: direction@jacobian(wrt)
 
        #Store forward func
        self._forward_func = forward
        self._gradient_func = gradient
         
        #Store range_geometry
        if isinstance(range_geometry, tuple) and len(range_geometry) == 2:
            self.range_geometry = _DefaultGeometry2D(range_geometry)
        elif isinstance(range_geometry, int):
            self.range_geometry = _DefaultGeometry1D(grid=range_geometry)
        elif isinstance(range_geometry, Geometry):
            self.range_geometry = range_geometry
        elif range_geometry is None:
            raise AttributeError("The parameter 'range_geometry' is not specified by the user and it connot be inferred from the attribute 'forward'.")
        else:
            raise TypeError("The parameter 'range_geometry' should be of type 'int', 2 dimensional 'tuple' or 'cuqi.geometry.Geometry'.")

        #Store domain_geometry
        if isinstance(domain_geometry, tuple) and len(domain_geometry) == 2:
            self.domain_geometry = _DefaultGeometry2D(domain_geometry)
        elif isinstance(domain_geometry, int):
            self.domain_geometry = _DefaultGeometry1D(grid=domain_geometry)
        elif isinstance(domain_geometry, Geometry):
            self.domain_geometry = domain_geometry
        elif domain_geometry is None:
            raise AttributeError("The parameter 'domain_geometry' is not specified by the user and it connot be inferred from the attribute 'forward'.")
        else:
            raise TypeError("The parameter 'domain_geometry' should be of type 'int', 2 dimensional 'tuple' or 'cuqi.geometry.Geometry'.")

        # Store non_default_args of the forward operator for faster caching when checking for those arguments.
        self._non_default_args = cuqi.utilities.get_non_default_args(self._forward_func)

    @property
    def domain_dim(self):
        """
        The dimension of the domain
        """
        return self.domain_geometry.par_dim

    @property
    def range_dim(self): 
        """
        The dimension of the range
        """
        return self.range_geometry.par_dim

    def _2fun(self, x, geometry, is_par):
        """ Converts `x` to function values (if needed) using the appropriate 
        geometry. For example, `x` can be the model input which need to be
        converted to function value before being passed to 
        :class:`~cuqi.model.Model` operators (e.g. _forward_func, _adjoint_func,
        _gradient_func).

        Parameters
        ----------
        x : ndarray or cuqi.array.CUQIarray
            The value to be converted.

        geometry : cuqi.geometry.Geometry
            The geometry representing `x`.

        is_par : bool
            If True, `x` is assumed to be parameters.
            If False, `x` is assumed to be function values.

        Returns
        -------
        ndarray or cuqi.array.CUQIarray
            `x` represented as a function.
        """
        # Convert to function representation
        # if x is CUQIarray and geometry are consistent, we obtain funvals
        # directly
        if isinstance(x, CUQIarray) and  x.geometry == geometry:
            x = x.funvals
        # Otherwise we use the geometry par2fun method
        elif is_par:
            x = geometry.par2fun(x)

        return x

    def _2par(self, val, geometry, to_CUQIarray=False, is_par=False):
        """ Converts val, normally output of :class:~`cuqi.model.Model` 
        operators (e.g. _forward_func, _adjoint_func, _gradient_func), to
        parameters using the appropriate geometry.

        Parameters
        ----------
        val : ndarray or cuqi.array.CUQIarray
            The value to be converted to parameters.

        geometry : cuqi.geometry.Geometry
            The geometry representing the argument `val`.

        to_CUQIarray : bool
            If True, the returned value is wrapped as a cuqi.array.CUQIarray.
        
        is_par : bool
            If True, `val` is assumed to be of parameter representation and
            hence no conversion to parameters is performed.

        Returns
        -------
        ndarray or cuqi.array.CUQIarray
            The value `val` represented as parameters.
        """
        # Convert to parameters
        # if val is CUQIarray and geometry are consistent, we obtain parameters
        # directly
        if isinstance(val, CUQIarray) and val.geometry == geometry:
            val = val.parameters
        # Otherwise we use the geometry fun2par method
        elif not is_par:
            val = geometry.fun2par(val)

        # Wrap val in CUQIarray if requested
        if to_CUQIarray:
            val = CUQIarray(val, is_par=True, geometry=geometry)

        # Return val
        return val
        

    def _apply_func(self, func, func_range_geometry, func_domain_geometry, x, is_par, **kwargs):
        """ Private function that applies the given function `func` to the input value `x`. It converts the input to function values (if needed) using the given `func_domain_geometry` and converts the output function values to parameters using the given `func_range_geometry`. It additionally handles the case of applying the function `func` to the cuqi.samples.Samples object.

        kwargs are keyword arguments passed to the functions `func`.
        
        Parameters
        ----------
        func: function handler 
            The function to be applied.

        func_range_geometry : cuqi.geometry.Geometry
            The geometry representing the function `func` range.

        func_domain_geometry : cuqi.geometry.Geometry
            The geometry representing the function `func` domain.

        x : ndarray or cuqi.array.CUQIarray
            The input value to the operator.

        is_par : bool
            If True the input is assumed to be parameters.
            If False the input is assumed to be function values.

        Returns
        -------
        ndarray or cuqi.array.CUQIarray
            The output of the function `func` converted to parameters.
        """ 
        # If input x is Samples we apply func for each sample
        # TODO: Check if this can be done all-at-once for computational speed-up
        if isinstance(x,Samples):
            out = np.zeros((func_range_geometry.par_dim, x.Ns))
            # Recursively apply func to each sample
            for idx, item in enumerate(x):
                out[:,idx] = self._apply_func(func,
                                              func_range_geometry,
                                              func_domain_geometry,
                                              item, is_par=True,
                                              **kwargs)
            return Samples(out, geometry=func_range_geometry)
        
        # store if input x is CUQIarray
        is_CUQIarray = type(x) is CUQIarray

        x = self._2fun(x, func_domain_geometry, is_par=is_par)
        out = func(self, x, **kwargs)

        # Return output as parameters 
        # (and wrapped in CUQIarray if input was CUQIarray)
        return self._2par(out, func_range_geometry, 
                                    to_CUQIarray=is_CUQIarray)

    def _parse_args_add_to_kwargs(self, *args, **kwargs):
        """ Private function that parses the input arguments of the model and adds them as keyword arguments matching the non default arguments of the forward function. """

        if len(args) > 0:

            if len(kwargs) > 0:
                raise ValueError("The model input is specified both as positional and keyword arguments. This is not supported.")
                
            if len(args) != len(self._non_default_args):
                raise ValueError("The number of positional arguments does not match the number of non-default arguments of the model.")
            
            # Add args to kwargs following the order of non_default_args
            for idx, arg in enumerate(args):
                kwargs[self._non_default_args[idx]] = arg

        return kwargs
        
    def forward(self, *args, is_par=True, **kwargs):
        """ Forward function of the model.
        
        Forward converts the input to function values (if needed) using the domain geometry of the model.
        Forward converts the output function values to parameters using the range geometry of the model.

        Parameters
        ----------
        *args : ndarray or cuqi.array.CUQIarray
            The model input.

        is_par : bool
            If True the input is assumed to be parameters.
            If False the input is assumed to be function values.
        
        **kwargs : keyword arguments for model input.
            Keywords must match the names of the non_default_args of the model.

        Returns
        -------
        ndarray or cuqi.array.CUQIarray
            The model output. Always returned as parameters.
        """

        kwargs = self._parse_args_add_to_kwargs(*args, **kwargs)

        # Check kwargs matches non_default_args
        if set(list(kwargs.keys())) != set(self._non_default_args):
            raise ValueError(f"The model input is specified by a keywords arguments {kwargs.keys()} that does not match the non_default_args of the model {self._non_default_args}.")

        # For now only support one input
        if len(kwargs) > 1:
            raise ValueError("The model input is specified by more than one argument. This is not supported.")

        # Get input matching the non_default_args
        x = kwargs[self._non_default_args[0]]

        # If input is a distribution, we simply change the parameter name of model to match the distribution name
        if isinstance(x, cuqi.distribution.Distribution):
            if x.dim != self.domain_dim:
                raise ValueError("Attempting to match parameter name of Model with given distribution, but distribution dimension does not match model domain dimension.")
            new_model = copy(self)
            new_model._non_default_args = [x.name] # Defaults to x if distribution had no name
            return new_model

        # Else we apply the forward operator
        return self._apply_func(self._forward_func,
                                self.range_geometry,
                                self.domain_geometry,
                                x, is_par)

    def __call__(self, *args, **kwargs):
        return self.forward(*args, **kwargs)

    def gradient(self, direction, wrt, is_direction_par=True, is_wrt_par=True):
        """ Gradient of the forward operator (Direction-Jacobian product)

        For non-linear models the gradient is computed using the
        forward operator and the Jacobian of the forward operator.

        Parameters
        ----------
        direction : ndarray
            The direction to compute the gradient. The Jacobian is applied to this direction.

        wrt : ndarray
            The point to compute the Jacobian at. This is only used for non-linear models.

        is_direction_par : bool
            If True, `direction` is assumed to be parameters.
            If False, `direction` is assumed to be function values.

        is_wrt_par : bool
            If True, `wrt` is assumed to be parameters.
            If False, `wrt` is assumed to be function values.
        
        """
        # Obtain the parameters representation of wrt and raise an error if it
        # cannot be obtained
        error_message = \
            "For the gradient to be computed, is_wrt_par needs " +\
            "to be True and wrt needs to be parameter value, not function " +\
            "value. Alternatively, the model domain_geometry: "+\
            f"{self.domain_geometry} " +\
            "should have an implementation of the method fun2par"
        try:
            wrt_par = self._2par(wrt, 
                                 geometry=self.domain_geometry,
                                 is_par=is_wrt_par,
                                 to_CUQIarray=False,
                                 )
        # NotImplementedError will be raised if fun2par of the geometry is not
        # implemented and ValueError will be raised when imap is not set in
        # MappedGeometry
        except ValueError as e:
            raise ValueError(error_message +
                             " ,including an implementation of imap for " +
                             "MappedGeometry")
        except NotImplementedError as e:
            raise NotImplementedError(error_message)
        
        # Check for other errors that may prevent computing the gradient
        self._check_gradient_can_be_computed(direction, wrt)

        wrt = self._2fun(wrt, self.domain_geometry, is_par=is_wrt_par)

        # Store if the input direction is CUQIarray
        is_direction_CUQIarray = type(direction) is CUQIarray

        direction = self._2fun(direction,
                               self.range_geometry,
                               is_par=is_direction_par)

        grad = self._gradient_func(direction, wrt)
        grad_is_par = False # Assume gradient is function values
        
        # If domain_geometry has gradient attribute, we apply it to the gradient
        # The gradient returned by the domain_geometry.gradient is assumed to be
        # parameters
        if hasattr(self.domain_geometry, 'gradient'):
            grad = self.domain_geometry.gradient(grad, wrt_par)
            grad_is_par = True # Gradient is parameters

        # we convert the computed gradient to parameters
        grad = self._2par(grad,
                          self.domain_geometry,
                          to_CUQIarray=is_direction_CUQIarray,
                          is_par=grad_is_par)

        return grad
    
    def _check_gradient_can_be_computed(self, direction, wrt):
        """ Private function that checks if the gradient can be computed. By
        raising an error for the cases where the gradient cannot be computed."""

        # Raise an error if _gradient_func function is not set
        if self._gradient_func is None:
            raise NotImplementedError("Gradient is not implemented for this model.")
        
        # Raise error if either the direction or wrt are Samples object
        if isinstance(direction, Samples) or isinstance(wrt, Samples):
            raise ValueError("cuqi.samples.Samples input values for arguments `direction` and `wrt` are not supported")
        
        # Raise an error if range_geometry is not in the list returned by
        # `_get_identity_geometries()`. i.e. The Jacobian of its 
        # par2fun map is not identity.  
        #TODO: Add range geometry gradient to the chain rule 
        if not type(self.range_geometry) in _get_identity_geometries():
            raise NotImplementedError("Gradient not implemented for model {} with range geometry {}".format(self,self.range_geometry)) 
        
        # Raise an error if domain_geometry does not have gradient attribute and
        # is not in the list returned by `_get_identity_geometries()`. i.e. the
        # Jacobian of its par2fun map is not identity.  
        if not hasattr(self.domain_geometry, 'gradient') and \
            not type(self.domain_geometry) in _get_identity_geometries():
            raise NotImplementedError("Gradient not implemented for model {} with domain geometry {}".format(self,self.domain_geometry))


    def __len__(self):
        return self.range_dim

    def __repr__(self) -> str:
        return "CUQI {}: {} -> {}.\n    Forward parameters: {}.".format(self.__class__.__name__,self.domain_geometry,self.range_geometry,cuqi.utilities.get_non_default_args(self))


class AffineModel(Model):
    """ Model representing an affine operator, i.e. a linear operator with a fixed shift.

    Parameters
    ----------

    linear_operator : 2d ndarray or callable function.
        The linear operator. If ndarray is given, the operator is assumed to be a matrix.

    shift : scalar or array_like
        The shift to be added to the forward operator.

    linear_operator_adjoint : callable function, optional
        The adjoint of the linear operator. Used for computing gradients.

    range_geometry : cuqi.geometry.Geometry
        The geometry representing the range.

    domain_geometry : cuqi.geometry.Geometry
        The geometry representing the domain.

    Methods
    -----------
    :meth:`get_matrix` returns an ndarray with the matrix representing the forward operator.

    """

    def __init__(self, linear_operator, shift, linear_operator_adjoint=None, range_geometry=None, domain_geometry=None):

        #Store shift
        self._shift = shift

        if not callable(linear_operator):
            forward_func = lambda self, x: self._matrix@x + self.shift
            forward_func_noshift = lambda self, x: self._matrix@x
            adjoint_func_noshift = lambda self, y: self._matrix.T@y
            matrix = linear_operator
        else:
            forward_func = lambda self, *args, **kwargs: self._2par(linear_operator(*args, **kwargs), self.range_geometry) + self.shift
            forward_func_noshift = linear_operator
            adjoint_func_noshift = linear_operator_adjoint
            matrix = None

        #Check if input is callable
        if not callable(forward_func_noshift):
            raise TypeError("Linear operator must be defined as a matrix or a callable function of some kind")

        # Use matrix to derive range_geometry and domain_geometry
        if matrix is not None:
            if range_geometry is None:
                range_geometry = _DefaultGeometry1D(grid=matrix.shape[0])
            if domain_geometry is None:
                domain_geometry = _DefaultGeometry1D(grid=matrix.shape[1])  

        #Store matrix privately
        self._matrix = matrix

        #Define gradient
        gradient_func = lambda direction, wrt: adjoint_func_noshift(direction)

        #Add adjoint without shift
        self._adjoint_func_noshift = adjoint_func_noshift

        #Add forward without shift
        self._forward_func_noshift = forward_func_noshift 

        #Initialize Model class
        super().__init__(forward_func, range_geometry, domain_geometry, gradient=gradient_func)

        # Use arguments from user's callable linear operator
        if callable(linear_operator):
            self._non_default_args = cuqi.utilities.get_non_default_args(linear_operator)
    
    @property
    def shift(self):
        return self._shift

    def _forward_no_shift(self, x, is_par=True):
        """ Helper function for computing the forward operator without the shift. """
        return self._apply_func(self._forward_func_noshift,
                self.range_geometry,
                self.domain_geometry,
                x, is_par)
    
    def _adjoint_no_shift(self, y, is_par=True):
        """ Helper function for computing the adjoint operator without the shift. """
        return self._apply_func(self._adjoint_func_noshift,
                        self.domain_geometry,
                        self.range_geometry,
                        y, is_par)

    def get_matrix(self):
        """ Returns the matrix representation of the linear operator. """

        if self._matrix is not None: #Matrix exists so return it
            return self._matrix
        else:
            #TODO: Can we compute this faster while still in sparse format?
            mat = csc_matrix((self.range_dim,0)) #Sparse (m x 1 matrix)
            e = np.zeros(self.domain_dim)
            
            # Stacks sparse matrices on csc matrix
            for i in range(self.domain_dim):
                e[i] = 1
                col_vec = self.forward(e)
                mat = hstack((mat,col_vec[:,None])) #mat[:,i] = self.forward(e)
                e[i] = 0

            #Store matrix for future use
            self._matrix = mat

            return self._matrix   

    # Related to model algebra
    # def __add__(self, shift) -> Union[Model, LinearModel]:
    #     """ Creates an AffineModel with a fixed shift added, i.e. model_shifted(x) = model(x) + shift. """
    #     if isinstance(shift, numbers.Number) and shift == 0:
    #         return copy(self)
    #     if not isinstance(shift, numbers.Number) and infer_len(shift) != self.range_dim:
    #         raise ValueError("Shift dimension does not match model range dimension.")
    #     if isinstance(shift, Model):
    #         return SumOfModels(self, shift)
    #     if isinstance(shift, SumOfModels):
    #         return SumOfModels(self, *shift._models)
    #     new_model = copy(self)
    #     new_model._shift = self._shift + shift
    #     return new_model

class LinearModel(AffineModel):
    """Model based on a Linear forward operator.

    Parameters
    -----------
    forward : 2D ndarray or callable function.
        Forward operator.

    adjoint : 2D ndarray or callable function. (optional if matrix is passed as forward)

    range_geometry : integer or cuqi.geometry.Geometry (optional)
        If integer is given, a cuqi.geometry._DefaultGeometry is created with dimension of the integer.

    domain_geometry : integer or cuqi.geometry.Geometry (optional)
        If integer is given, a cuqi.geometry._DefaultGeometry is created with dimension of the integer.


    :ivar range_geometry: The geometry representing the range.
    :ivar domain_geometry: The geometry representing the domain.

<<<<<<< HEAD
    Methods
    -----------
    :meth:`adjoint` the adjoint operator.
=======
    Example
    -------

    Consider a linear model represented by a matrix, i.e., :math:`y=Ax` where 
    :math:`A` is a matrix.
    
    We can define such a linear model by passing the matrix :math:`A`:

    .. code-block:: python

        import numpy as np
        from cuqi.model import LinearModel

        A = np.random.randn(2,3)

        model = LinearModel(A)

    The dimension of the range and domain geometries will be automatically 
    inferred from the matrix :math:`A`.
        
    Meanwhile, such a linear model can also be defined by a forward function 
    and an adjoint function:

    .. code-block:: python

        import numpy as np
        from cuqi.model import LinearModel

        A = np.random.randn(2,3)

        def forward(x):
            return A@x

        def adjoint(y):
            return A.T@y

        model = LinearModel(forward,
                            adjoint=adjoint,
                            range_geometry=2,
                            domain_geometry=3)

    Note that you would need to specify the range and domain geometries in this
    case as they cannot be inferred from the forward and adjoint functions.
>>>>>>> b3828113
    """
    # Linear forward model with forward and adjoint (transpose).
    
    def __init__(self,forward,adjoint=None,range_geometry=None,domain_geometry=None):

        #Initialize as AffineModel with shift=0
        super().__init__(forward, 0, adjoint, range_geometry, domain_geometry)

        if not callable(forward):
            adjoint_func = lambda self, y: self._matrix.T@y
        else:
            adjoint_func = adjoint

        #Check if input is callable
        if not callable(adjoint_func):
            raise TypeError("Adjoint of linear operator must be defined as a callable function of some kind")
        
        #Add adjoint
        self._adjoint_func = adjoint_func

    def adjoint(self, y, is_par=True):
        """ Adjoint of the model.
        
        Adjoint converts the input to function values (if needed) using the range geometry of the model.
        Adjoint converts the output function values to parameters using the range geometry of the model.

        Parameters
        ----------
        y : ndarray or cuqi.array.CUQIarray
            The adjoint model input.

        Returns
        -------
        ndarray or cuqi.array.CUQIarray
            The adjoint model output. Always returned as parameters.
        """
        return self._apply_func(self._adjoint_func,
                                self.domain_geometry,
                                self.range_geometry,
                                y, is_par)

<<<<<<< HEAD
=======

    def get_matrix(self):
        """
        Returns an ndarray with the matrix representing the forward operator.
        """
        if self._matrix is not None: #Matrix exists so return it
            return self._matrix
        else:
            #TODO: Can we compute this faster while still in sparse format?
            mat = csc_matrix((self.range_dim,0)) #Sparse (m x 1 matrix)
            e = np.zeros(self.domain_dim)
            
            # Stacks sparse matrices on csc matrix
            for i in range(self.domain_dim):
                e[i] = 1
                col_vec = self.forward(e)
                mat = hstack((mat,col_vec[:,None])) #mat[:,i] = self.forward(e)
                e[i] = 0

            #Store matrix for future use
            self._matrix = mat

            return self._matrix

>>>>>>> b3828113
    def __matmul__(self, x):
        return self.forward(x)

    @property
    def T(self):
        """Transpose of linear model. Returns a new linear model acting as the transpose."""
        transpose = LinearModel(self.adjoint,self.forward,self.domain_geometry,self.range_geometry)
        if self._matrix is not None:
            transpose._matrix = self._matrix.T
        return transpose
        

class PDEModel(Model):
    """
    Model based on an underlying cuqi.pde.PDE.
    In the forward operation the PDE is assembled, solved and observed.
    
    Parameters
    -----------
    forward : 2D ndarray or callable function.
        Forward operator assembling, solving and observing the pde.

    range_geometry : integer or cuqi.geometry.Geometry (optional)
        If integer is given, a cuqi.geometry._DefaultGeometry is created with dimension of the integer.

    domain_geometry : integer or cuqi.geometry.Geometry (optional)
        If integer is given, a cuqi.geometry._DefaultGeometry is created with dimension of the integer.


    :ivar range_geometry: The geometry representing the range.
    :ivar domain_geometry: The geometry representing the domain.
    """
    def __init__(self, PDE: cuqi.pde.PDE, range_geometry, domain_geometry):

        if not isinstance(PDE, cuqi.pde.PDE):
            raise ValueError("PDE needs to be a cuqi PDE.")

        super().__init__(self._forward_func, range_geometry, domain_geometry, gradient=self._gradient_func)

        self.pde = PDE

    def _forward_func(self, x):
        
        self.pde.assemble(parameter=x)

        sol, info = self.pde.solve()

        obs = self.pde.observe(sol)

        return obs
    
    def _gradient_func(self, direction, wrt):
        """ Compute direction-Jacobian product (gradient) of the model. """
        if hasattr(self.pde, "gradient_wrt_parameter"):
            return self.pde.gradient_wrt_parameter(direction, wrt)
        elif hasattr(self.pde, "jacobian_wrt_parameter"):
            return direction@self.pde.jacobian_wrt_parameter(wrt)
        else:
            raise NotImplementedError("Gradient is not implemented for this model.")

    # Add the underlying PDE class name to the repr.
    def __repr__(self) -> str:
        return super().__repr__()+"\n    PDE: {}.".format(self.pde.__class__.__name__)
        <|MERGE_RESOLUTION|>--- conflicted
+++ resolved
@@ -566,7 +566,9 @@
                         y, is_par)
 
     def get_matrix(self):
-        """ Returns the matrix representation of the linear operator. """
+        """
+        Returns an ndarray with the matrix representing the forward operator.
+        """
 
         if self._matrix is not None: #Matrix exists so return it
             return self._matrix
@@ -622,11 +624,6 @@
     :ivar range_geometry: The geometry representing the range.
     :ivar domain_geometry: The geometry representing the domain.
 
-<<<<<<< HEAD
-    Methods
-    -----------
-    :meth:`adjoint` the adjoint operator.
-=======
     Example
     -------
 
@@ -670,7 +667,6 @@
 
     Note that you would need to specify the range and domain geometries in this
     case as they cannot be inferred from the forward and adjoint functions.
->>>>>>> b3828113
     """
     # Linear forward model with forward and adjoint (transpose).
     
@@ -712,33 +708,6 @@
                                 self.range_geometry,
                                 y, is_par)
 
-<<<<<<< HEAD
-=======
-
-    def get_matrix(self):
-        """
-        Returns an ndarray with the matrix representing the forward operator.
-        """
-        if self._matrix is not None: #Matrix exists so return it
-            return self._matrix
-        else:
-            #TODO: Can we compute this faster while still in sparse format?
-            mat = csc_matrix((self.range_dim,0)) #Sparse (m x 1 matrix)
-            e = np.zeros(self.domain_dim)
-            
-            # Stacks sparse matrices on csc matrix
-            for i in range(self.domain_dim):
-                e[i] = 1
-                col_vec = self.forward(e)
-                mat = hstack((mat,col_vec[:,None])) #mat[:,i] = self.forward(e)
-                e[i] = 0
-
-            #Store matrix for future use
-            self._matrix = mat
-
-            return self._matrix
-
->>>>>>> b3828113
     def __matmul__(self, x):
         return self.forward(x)
 
