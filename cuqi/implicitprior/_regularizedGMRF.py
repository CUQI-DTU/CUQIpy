--- conflicted
+++ resolved
@@ -74,11 +74,7 @@
         # Init from abstract distribution class
         super(Distribution, self).__init__(**kwargs)
 
-<<<<<<< HEAD
         self._parse_regularization_input_arguments(proximal, projector, constraint, regularization, args)
-=======
-            self._parse_regularization_input_arguments(proximal, projector, constraint, regularization, args)
-
 
 
 class ConstrainedGMRF(RegularizedGMRF):
@@ -160,4 +156,3 @@
     """
     def __init__(self, mean=None, prec=None, bc_type='zero', order=1, **kwargs):
         super().__init__(mean=mean, prec=prec, bc_type=bc_type, order=order, constraint="nonnegativity", **kwargs)
->>>>>>> e1833bea
