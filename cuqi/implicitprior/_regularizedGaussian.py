from cuqi.utilities import get_non_default_args
from cuqi.distribution import Distribution, Gaussian
from cuqi.solver import ProjectNonnegative, ProjectBox, ProximalL1
from cuqi.geometry import Continuous1D, Continuous2D, Image2D

from cuqi.operator import FirstOrderFiniteDifference

import numpy as np
import scipy.sparse as sparse

class RegularizedGaussian(Distribution):
    """ Implicit Regularized Gaussian.

    Defines a so-called implicit prior based on a Gaussian distribution with implicit regularization.
    The regularization can be defined in the form of a proximal operator or a projector. 
    Alternatively, preset constraints and regularization can be used.

    For regularization of the form f(x), provide a single proximal operator.
    For regularization of the form sum_i f_i(L_i x), provide a list of proximal and linear operator pairs.
    
    Can be used as a prior in a posterior which can be sampled with the RegularizedLinearRTO sampler

    For more details on implicit regularized Gaussian see the following paper:

    [1] Everink, Jasper M., Yiqiu Dong, and Martin S. Andersen. "Sparse Bayesian inference with regularized
    Gaussian distributions." Inverse Problems 39.11 (2023): 115004.

    Parameters
    ----------
    mean
        See :class:`~cuqi.distribution.Gaussian` for details.

    cov
        See :class:`~cuqi.distribution.Gaussian` for details.

    prec
        See :class:`~cuqi.distribution.Gaussian` for details.

    sqrtcov
        See :class:`~cuqi.distribution.Gaussian` for details.

    sqrtprec
        See :class:`~cuqi.distribution.Gaussian` for details.

    proximal : callable f(x, scale), list of (callable f(x, scale), linear operator) or None
        Euclidean proximal operator f of the regularization function g, that is, a solver for the optimization problem
        min_z 0.5||x-z||_2^2+scale*g(x).

    projector : callable f(x) or None
        Euclidean projection onto the constraint C, that is, a solver for the optimization problem
        min_(z in C) 0.5||x-z||_2^2.

    constraint : string or None
        Preset constraints. Can be set to "nonnegativity" and "box". Required for use in Gibbs.
        For "box", the following additional parameters can be passed:
            lower_bound : array_like or None
                Lower bound of box, defaults to zero
            upper_bound : array_like
                Upper bound of box, defaults to one

    regularization : string or None
        Preset regularization. Can be set to "l1" or "TV". Required for use in Gibbs in future update.
        For "l1", the following additional parameters can be passed:
            strength : scalar
                Regularization parameter, i.e., strength*||x||_1 , defaults to one

        For "TV", the following additional parameters can be passed:
            strength : scalar
                Regularization parameter, i.e., strength*||x||_TV , defaults to one

    """
        
    def __init__(self, mean=None, cov=None, prec=None, sqrtcov=None, sqrtprec=None, proximal = None, projector = None, constraint = None, regularization = None, force_list = False, **kwargs):
        
        # Store regularization parameters and remove them from kwargs passed to Gaussian
        optional_regularization_parameters = {
            "lower_bound" : kwargs.pop("lower_bound", None), # Takes default of ProjectBox if None
            "upper_bound" : kwargs.pop("upper_bound", None), # Takes default of ProjectBox if None
            "strength" : kwargs.pop("strength", 1)
        }
        
        self._force_list = force_list

        # We init the underlying Gaussian first for geometry and dimensionality handling
        self._gaussian = Gaussian(mean=mean, cov=cov, prec=prec, sqrtcov=sqrtcov, sqrtprec=sqrtprec, **kwargs)
        kwargs.pop("geometry", None)

        # Init from abstract distribution class
        super().__init__(**kwargs)

        self._parse_regularization_input_arguments(proximal, projector, constraint, regularization, optional_regularization_parameters)

    def _parse_regularization_input_arguments(self, proximal, projector, constraint, regularization, optional_regularization_parameters):
        """ Parse regularization input arguments with guarding statements and store internal states """
   
        # Guards checking whether the regularization inputs are valid
        if (proximal is not None) + (projector is not None) + max((constraint is not None), (regularization is not None)) == 0:
            raise ValueError("At least some constraint or regularization has to be specified.")
            
        if (proximal is not None) + (projector is not None) == 2:
            raise ValueError("Only one of proximal or projector can be used.")

        if (proximal is not None) + (projector is not None) + max((constraint is not None), (regularization is not None)) > 1:
            raise ValueError("User-defined proximals an projectors cannot be combined with pre-defined constraints and regularization.")

        if proximal is not None:
            if callable(proximal):
                if len(get_non_default_args(proximal)) != 2:
                    raise ValueError("Proximal should take 2 arguments.")
            else:
                pass # TODO: Add error checking for list of regularizations
            
        if projector is not None:
            if callable(projector):
                if len(get_non_default_args(projector)) != 1:
                    raise ValueError("Projector should take 1 argument.")
            else:
                pass # TODO: Add error checking for list of regularizations
            

        # Set user-defined proximals or projectors
        if proximal is not None:
            self._preset = None
            self._proximal = proximal
            return
        
        if projector is not None:
            self._preset = None
            self._proximal = lambda z, gamma: projector(z)
            return
        

        # Set constraint and regularization presets for use with Gibbs
        self._preset = {"constraint": None,
                        "regularization": None}

        self._constraint_prox = None
        self._constraint_oper = None
        if constraint is not None:
            if not isinstance(constraint, str):
                raise ValueError("Constraint needs to be specified as a string.")
            
            c_lower = constraint.lower()
            if c_lower == "nonnegativity":
                self._constraint_prox = lambda z, gamma: ProjectNonnegative(z)
                self._preset["constraint"] = "nonnegativity"
            elif c_lower == "box":
                lower = optional_regularization_parameters["lower_bound"]
                upper = optional_regularization_parameters["upper_bound"]
                self._constraint_prox = lambda z, gamma: ProjectBox(z, lower, upper)
                self._preset["constraint"] = "box"
            else:
                raise ValueError("Constraint not supported.")
                

        self._regularization_prox = None
        self._regularization_oper = None
        if regularization is not None:
            if not isinstance(regularization, str):
                raise ValueError("Regularization needs to be specified as a string.")
                
            self._strength = optional_regularization_parameters["strength"]
            r_lower = regularization.lower()
            if r_lower == "l1":
                self._regularization_prox = lambda z, gamma: ProximalL1(z, gamma*self._strength)
                self._preset["regularization"] = "l1"
            elif r_lower == "tv":
                # Store the transformation to reuse when modifying the strength
                if isinstance(self.geometry, (Continuous1D)):
                    self._transformation = FirstOrderFiniteDifference(self.geometry.par_dim, bc_type='zero')
                elif isinstance(self.geometry, (Continuous2D, Image2D)):
                    self._transformation = FirstOrderFiniteDifference(self.geometry.fun_shape, bc_type='zero')
                else:
                    raise ValueError("Geometry not supported for total variation")
                self._regularization_prox = lambda z, gamma: ProximalL1(z, gamma*self._strength)
                self._regularization_oper = self._transformation
                self._preset["regularization"] = "TV"
            else:
                raise ValueError("Regularization not supported.")
                

        self._merge_predefined_option()


    def _merge_predefined_option(self):
        # Check whether it is a single proximal and hence FISTA could be used in RegularizedLinearRTO 
        if ((not self._force_list) and
            ((self._constraint_prox is not None) + (self._regularization_prox is not None) == 1) and
            ((self._constraint_oper is not None) + (self._regularization_oper is not None) == 0)):
                if self._constraint_prox is not None:
                    self._proximal = self._constraint_prox
                else:
                    self._proximal = self._regularization_prox 
                return

        # Merge regularization choices in list for use in ADMM by RegularizedLinearRTO
        self._proximal = []
        if self._constraint_prox is not None:
            self._proximal += [(self._constraint_prox, self._constraint_oper if self._constraint_oper is not None else sparse.eye(self.geometry.par_dim))]
        if self._regularization_prox is not None:
            self._proximal += [(self._regularization_prox, self._regularization_oper if self._regularization_oper is not None else sparse.eye(self.geometry.par_dim))]


    @property
    def transformation(self):
        return self._transformation
    
    @property
    def strength(self):
        return self._strength
        
    @strength.setter
    def strength(self, value):
        if self._preset is None or self._preset["regularization"] is None:
            raise TypeError("Strength is only used when the regularization is set to l1 or TV.")

        self._strength = value
        if self._preset["regularization"] in ["l1", "TV"]:        
            self._regularization_prox = lambda z, gamma: ProximalL1(z, gamma*self._strength)

        self._merge_predefined_option()


    # This is a getter only attribute for the underlying Gaussian
    # It also ensures that the name of the underlying Gaussian
    # matches the name of the implicit regularized Gaussian
    @property
    def gaussian(self):
        if self._name is not None:
            self._gaussian._name = self._name
        return self._gaussian
    
    @property
    def proximal(self):
        return self._proximal
    
    @property
    def preset(self):
        return self._preset

    def logpdf(self, x):
        return np.nan
        #raise ValueError(
        #    f"The logpdf of a implicit regularized Gaussian is not be defined.")
        
    def _sample(self, N, rng=None):
        raise ValueError("Cannot be sampled from.")
  
    @staticmethod
    def constraint_options():
        return ["nonnegativity", "box"]

    @staticmethod
    def regularization_options():
        return ["l1", "TV"]


    # --- Defer behavior of the underlying Gaussian --- #
    @property
    def geometry(self):
        return self.gaussian.geometry
    
    @geometry.setter
    def geometry(self, value):
        self.gaussian.geometry = value
    
    @property
    def mean(self):
        return self.gaussian.mean
    
    @mean.setter
    def mean(self, value):
        self.gaussian.mean = value
    
    @property
    def cov(self):
        return self.gaussian.cov
    
    @cov.setter
    def cov(self, value):
        self.gaussian.cov = value
    
    @property
    def prec(self):
        return self.gaussian.prec
    
    @prec.setter
    def prec(self, value):
        self.gaussian.prec = value
    
    @property
    def sqrtprec(self):
        return self.gaussian.sqrtprec
    
    @sqrtprec.setter
    def sqrtprec(self, value):
        self.gaussian.sqrtprec = value
    
    @property
    def sqrtcov(self):
        return self.gaussian.sqrtcov
    
    @sqrtcov.setter
    def sqrtcov(self, value):
        self.gaussian.sqrtcov = value     
    
    def get_mutable_variables(self):
        add = []
        if self.preset is not None and self.preset['regularization'] in ["l1", "TV"]:
            add = ["strength"]
        return self.gaussian.get_mutable_variables() + add

    # Overwrite the condition method such that the underlying Gaussian is conditioned in general, except when conditioning on self.name
    # which means we convert Distribution to Likelihood or EvaluatedDensity.
    def _condition(self, *args, **kwargs):
        if self.preset is not None and self.preset['regularization'] in ["l1", "TV"]:
            return super()._condition(*args, **kwargs)

        # Handle positional arguments (similar code as in Distribution._condition)
        cond_vars = self.get_conditioning_variables()
        kwargs = self._parse_args_add_to_kwargs(cond_vars, *args, **kwargs)

        # When conditioning, we always do it on a copy to avoid unintentional side effects
        new_density = self._make_copy()

        # Check if self.name is in the provided keyword arguments.
        # If so, pop it and store its value.
        value = kwargs.pop(self.name, None)

        new_density._gaussian = self.gaussian._condition(**kwargs)

        # If self.name was provided, we convert to a likelihood or evaluated density
        if value is not None:
            new_density = new_density.to_likelihood(value)

        return new_density
<<<<<<< HEAD
    
    
class ConstrainedGaussian(RegularizedGaussian):
    
    def __init__(self, mean=None, cov=None, prec=None, sqrtcov=None,sqrtprec=None, projector=None, constraint=None, **kwargs):
        super().__init__(mean=mean, cov=cov, prec=prec, sqrtcov=sqrtcov,sqrtprec=sqrtprec, projector=projector, constraint=constraint, **kwargs)

        
class NonnegativeGaussian(RegularizedGaussian):
    
    def __init__(self, mean=None, cov=None, prec=None, sqrtcov=None,sqrtprec=None, **kwargs):
        super().__init__(mean=mean, cov=cov, prec=prec, sqrtcov=sqrtcov,sqrtprec=sqrtprec, constraint="nonnegativity", **kwargs)
=======


class ConstrainedGaussian(RegularizedGaussian):
    """ Implicit Constrained Gaussian.

    Defines a so-called implicit prior based on a Gaussian distribution with implicit constraints.
    The constraint can be defined as a preset or in the form of a projector. 

    Precisely one of projector or constraint needs to be provided. Otherwise, an error is raised.

    Can be used as a prior in a posterior which can be sampled with the RegularizedLinearRTO sampler.

    Alias for :class:`~cuqi.implicitprior.RegularizedGaussian` with only constraints available.

    For more details on implicit regularized Gaussian see the following paper:

    [1] Everink, Jasper M., Yiqiu Dong, and Martin S. Andersen. "Sparse Bayesian inference with regularized
    Gaussian distributions." Inverse Problems 39.11 (2023): 115004.

    Parameters
    ----------
    mean
        See :class:`~cuqi.distribution.Gaussian` for details.

    cov
        See :class:`~cuqi.distribution.Gaussian` for details.

    prec
        See :class:`~cuqi.distribution.Gaussian` for details.

    sqrtcov
        See :class:`~cuqi.distribution.Gaussian` for details.

    sqrtprec
        See :class:`~cuqi.distribution.Gaussian` for details.

    projector : callable f(x) or None
        Euclidean projection onto the constraint C, that is, a solver for the optimization problem
        min_(z in C) 0.5||x-z||_2^2.

    constraint : string or None
        Preset constraints. Can be set to "nonnegativity" and "box". Required for use in Gibbs.
        For "box", the following additional parameters can be passed:
            lower_bound : array_like or None
                Lower bound of box, defaults to zero
            upper_bound : array_like
                Upper bound of box, defaults to one

    """
    def __init__(self, mean=None, cov=None, prec=None, sqrtcov=None,sqrtprec=None, projector=None, constraint=None, **kwargs):
        super().__init__(mean=mean, cov=cov, prec=prec, sqrtcov=sqrtcov, sqrtprec=sqrtprec, projector=projector, constraint=constraint, **kwargs)

        
class NonnegativeGaussian(RegularizedGaussian):
    """ Implicit Nonnegative Gaussian.

    Defines a so-called implicit prior based on a Gaussian distribution with implicit nonnegativity constraints.

    Can be used as a prior in a posterior which can be sampled with the RegularizedLinearRTO sampler.

    Alias for :class:`~cuqi.implicitprior.RegularizedGaussian` with only nonnegativity constraints.

    For more details on implicit regularized Gaussian see the following paper:

    [1] Everink, Jasper M., Yiqiu Dong, and Martin S. Andersen. "Sparse Bayesian inference with regularized
    Gaussian distributions." Inverse Problems 39.11 (2023): 115004.

    Parameters
    ----------
    mean
        See :class:`~cuqi.distribution.Gaussian` for details.

    cov
        See :class:`~cuqi.distribution.Gaussian` for details.

    prec
        See :class:`~cuqi.distribution.Gaussian` for details.

    sqrtcov
        See :class:`~cuqi.distribution.Gaussian` for details.

    sqrtprec
        See :class:`~cuqi.distribution.Gaussian` for details.

    """
    def __init__(self, mean=None, cov=None, prec=None, sqrtcov=None,sqrtprec=None, **kwargs):
        super().__init__(mean=mean, cov=cov, prec=prec, sqrtcov=sqrtcov, sqrtprec=sqrtprec, constraint="nonnegativity", **kwargs)
>>>>>>> e1833bea
<|MERGE_RESOLUTION|>--- conflicted
+++ resolved
@@ -1,12 +1,9 @@
 from cuqi.utilities import get_non_default_args
 from cuqi.distribution import Distribution, Gaussian
 from cuqi.solver import ProjectNonnegative, ProjectBox, ProximalL1
-from cuqi.geometry import Continuous1D, Continuous2D, Image2D
-
-from cuqi.operator import FirstOrderFiniteDifference
 
 import numpy as np
-import scipy.sparse as sparse
+
 
 class RegularizedGaussian(Distribution):
     """ Implicit Regularized Gaussian.
@@ -15,10 +12,10 @@
     The regularization can be defined in the form of a proximal operator or a projector. 
     Alternatively, preset constraints and regularization can be used.
 
-    For regularization of the form f(x), provide a single proximal operator.
-    For regularization of the form sum_i f_i(L_i x), provide a list of proximal and linear operator pairs.
-    
-    Can be used as a prior in a posterior which can be sampled with the RegularizedLinearRTO sampler
+    Precisely one of proximal, projector, constraint or regularization needs to be provided. Otherwise, an error is raised.
+
+    Can be used as a prior in a posterior which can be sampled with the RegularizedLinearRTO sampler.
+
 
     For more details on implicit regularized Gaussian see the following paper:
 
@@ -42,9 +39,10 @@
     sqrtprec
         See :class:`~cuqi.distribution.Gaussian` for details.
 
-    proximal : callable f(x, scale), list of (callable f(x, scale), linear operator) or None
+    proximal : callable f(x, scale) or None
         Euclidean proximal operator f of the regularization function g, that is, a solver for the optimization problem
         min_z 0.5||x-z||_2^2+scale*g(x).
+
 
     projector : callable f(x) or None
         Euclidean projection onto the constraint C, that is, a solver for the optimization problem
@@ -59,18 +57,14 @@
                 Upper bound of box, defaults to one
 
     regularization : string or None
-        Preset regularization. Can be set to "l1" or "TV". Required for use in Gibbs in future update.
+        Preset regularization. Can be set to "l1". Required for use in Gibbs in future update.
         For "l1", the following additional parameters can be passed:
             strength : scalar
                 Regularization parameter, i.e., strength*||x||_1 , defaults to one
 
-        For "TV", the following additional parameters can be passed:
-            strength : scalar
-                Regularization parameter, i.e., strength*||x||_TV , defaults to one
-
     """
         
-    def __init__(self, mean=None, cov=None, prec=None, sqrtcov=None, sqrtprec=None, proximal = None, projector = None, constraint = None, regularization = None, force_list = False, **kwargs):
+    def __init__(self, mean=None, cov=None, prec=None, sqrtcov=None, sqrtprec=None, proximal = None, projector = None, constraint = None, regularization = None, **kwargs):
         
         # Store regularization parameters and remove them from kwargs passed to Gaussian
         optional_regularization_parameters = {
@@ -79,11 +73,8 @@
             "strength" : kwargs.pop("strength", 1)
         }
         
-        self._force_list = force_list
-
         # We init the underlying Gaussian first for geometry and dimensionality handling
         self._gaussian = Gaussian(mean=mean, cov=cov, prec=prec, sqrtcov=sqrtcov, sqrtprec=sqrtprec, **kwargs)
-        kwargs.pop("geometry", None)
 
         # Init from abstract distribution class
         super().__init__(**kwargs)
@@ -92,134 +83,44 @@
 
     def _parse_regularization_input_arguments(self, proximal, projector, constraint, regularization, optional_regularization_parameters):
         """ Parse regularization input arguments with guarding statements and store internal states """
-   
-        # Guards checking whether the regularization inputs are valid
-        if (proximal is not None) + (projector is not None) + max((constraint is not None), (regularization is not None)) == 0:
-            raise ValueError("At least some constraint or regularization has to be specified.")
-            
-        if (proximal is not None) + (projector is not None) == 2:
-            raise ValueError("Only one of proximal or projector can be used.")
-
-        if (proximal is not None) + (projector is not None) + max((constraint is not None), (regularization is not None)) > 1:
-            raise ValueError("User-defined proximals an projectors cannot be combined with pre-defined constraints and regularization.")
+
+        # Check that only one of proximal, projector, constraint or regularization is provided        
+        if (proximal is not None) + (projector is not None) + (constraint is not None) + (regularization is not None) != 1:
+            raise ValueError("Precisely one of proximal, projector, constraint or regularization needs to be provided.")
 
         if proximal is not None:
-            if callable(proximal):
-                if len(get_non_default_args(proximal)) != 2:
-                    raise ValueError("Proximal should take 2 arguments.")
-            else:
-                pass # TODO: Add error checking for list of regularizations
+            if not callable(proximal):
+                raise ValueError("Proximal needs to be callable.")
+            if len(get_non_default_args(proximal)) != 2:
+                raise ValueError("Proximal should take 2 arguments.")
             
         if projector is not None:
-            if callable(projector):
-                if len(get_non_default_args(projector)) != 1:
-                    raise ValueError("Projector should take 1 argument.")
-            else:
-                pass # TODO: Add error checking for list of regularizations
+            if not callable(projector):
+                raise ValueError("Projector needs to be callable.")
+            if len(get_non_default_args(projector)) != 1:
+                raise ValueError("Projector should take 1 argument.")
             
-
-        # Set user-defined proximals or projectors
+        # Preset information, for use in Gibbs
+        self._preset = None
+        
         if proximal is not None:
-            self._preset = None
             self._proximal = proximal
-            return
-        
-        if projector is not None:
-            self._preset = None
+        elif projector is not None:
             self._proximal = lambda z, gamma: projector(z)
-            return
-        
-
-        # Set constraint and regularization presets for use with Gibbs
-        self._preset = {"constraint": None,
-                        "regularization": None}
-
-        self._constraint_prox = None
-        self._constraint_oper = None
-        if constraint is not None:
-            if not isinstance(constraint, str):
-                raise ValueError("Constraint needs to be specified as a string.")
-            
-            c_lower = constraint.lower()
-            if c_lower == "nonnegativity":
-                self._constraint_prox = lambda z, gamma: ProjectNonnegative(z)
-                self._preset["constraint"] = "nonnegativity"
-            elif c_lower == "box":
-                lower = optional_regularization_parameters["lower_bound"]
-                upper = optional_regularization_parameters["upper_bound"]
-                self._constraint_prox = lambda z, gamma: ProjectBox(z, lower, upper)
-                self._preset["constraint"] = "box"
-            else:
-                raise ValueError("Constraint not supported.")
-                
-
-        self._regularization_prox = None
-        self._regularization_oper = None
-        if regularization is not None:
-            if not isinstance(regularization, str):
-                raise ValueError("Regularization needs to be specified as a string.")
-                
-            self._strength = optional_regularization_parameters["strength"]
-            r_lower = regularization.lower()
-            if r_lower == "l1":
-                self._regularization_prox = lambda z, gamma: ProximalL1(z, gamma*self._strength)
-                self._preset["regularization"] = "l1"
-            elif r_lower == "tv":
-                # Store the transformation to reuse when modifying the strength
-                if isinstance(self.geometry, (Continuous1D)):
-                    self._transformation = FirstOrderFiniteDifference(self.geometry.par_dim, bc_type='zero')
-                elif isinstance(self.geometry, (Continuous2D, Image2D)):
-                    self._transformation = FirstOrderFiniteDifference(self.geometry.fun_shape, bc_type='zero')
-                else:
-                    raise ValueError("Geometry not supported for total variation")
-                self._regularization_prox = lambda z, gamma: ProximalL1(z, gamma*self._strength)
-                self._regularization_oper = self._transformation
-                self._preset["regularization"] = "TV"
-            else:
-                raise ValueError("Regularization not supported.")
-                
-
-        self._merge_predefined_option()
-
-
-    def _merge_predefined_option(self):
-        # Check whether it is a single proximal and hence FISTA could be used in RegularizedLinearRTO 
-        if ((not self._force_list) and
-            ((self._constraint_prox is not None) + (self._regularization_prox is not None) == 1) and
-            ((self._constraint_oper is not None) + (self._regularization_oper is not None) == 0)):
-                if self._constraint_prox is not None:
-                    self._proximal = self._constraint_prox
-                else:
-                    self._proximal = self._regularization_prox 
-                return
-
-        # Merge regularization choices in list for use in ADMM by RegularizedLinearRTO
-        self._proximal = []
-        if self._constraint_prox is not None:
-            self._proximal += [(self._constraint_prox, self._constraint_oper if self._constraint_oper is not None else sparse.eye(self.geometry.par_dim))]
-        if self._regularization_prox is not None:
-            self._proximal += [(self._regularization_prox, self._regularization_oper if self._regularization_oper is not None else sparse.eye(self.geometry.par_dim))]
-
-
-    @property
-    def transformation(self):
-        return self._transformation
-    
-    @property
-    def strength(self):
-        return self._strength
-        
-    @strength.setter
-    def strength(self, value):
-        if self._preset is None or self._preset["regularization"] is None:
-            raise TypeError("Strength is only used when the regularization is set to l1 or TV.")
-
-        self._strength = value
-        if self._preset["regularization"] in ["l1", "TV"]:        
-            self._regularization_prox = lambda z, gamma: ProximalL1(z, gamma*self._strength)
-
-        self._merge_predefined_option()
-
+        elif (isinstance(constraint, str) and constraint.lower() == "nonnegativity"):
+            self._proximal = lambda z, gamma: ProjectNonnegative(z)
+            self._preset = "nonnegativity"
+        elif (isinstance(constraint, str) and constraint.lower() == "box"):
+            lower = optional_regularization_parameters["lower_bound"]
+            upper = optional_regularization_parameters["upper_bound"]
+            self._proximal = lambda z, gamma: ProjectBox(z, lower, upper)
+            self._preset = "box" # Not supported in Gibbs
+        elif (isinstance(regularization, str) and regularization.lower() in ["l1"]):
+            strength = optional_regularization_parameters["strength"]
+            self._proximal = lambda z, gamma: ProximalL1(z, gamma*strength)
+            self._preset = "l1"
+        else:
+            raise ValueError("Regularization not supported")
 
     # This is a getter only attribute for the underlying Gaussian
     # It also ensures that the name of the underlying Gaussian
@@ -244,7 +145,8 @@
         #    f"The logpdf of a implicit regularized Gaussian is not be defined.")
         
     def _sample(self, N, rng=None):
-        raise ValueError("Cannot be sampled from.")
+        raise ValueError(
+            "Cannot be sampled from.")
   
     @staticmethod
     def constraint_options():
@@ -252,7 +154,7 @@
 
     @staticmethod
     def regularization_options():
-        return ["l1", "TV"]
+        return ["l1"]
 
 
     # --- Defer behavior of the underlying Gaussian --- #
@@ -304,17 +206,15 @@
     def sqrtcov(self, value):
         self.gaussian.sqrtcov = value     
     
+    def get_conditioning_variables(self):
+        return self.gaussian.get_conditioning_variables()
+    
     def get_mutable_variables(self):
-        add = []
-        if self.preset is not None and self.preset['regularization'] in ["l1", "TV"]:
-            add = ["strength"]
-        return self.gaussian.get_mutable_variables() + add
-
+        return self.gaussian.get_mutable_variables()
+    
     # Overwrite the condition method such that the underlying Gaussian is conditioned in general, except when conditioning on self.name
     # which means we convert Distribution to Likelihood or EvaluatedDensity.
     def _condition(self, *args, **kwargs):
-        if self.preset is not None and self.preset['regularization'] in ["l1", "TV"]:
-            return super()._condition(*args, **kwargs)
 
         # Handle positional arguments (similar code as in Distribution._condition)
         cond_vars = self.get_conditioning_variables()
@@ -334,20 +234,6 @@
             new_density = new_density.to_likelihood(value)
 
         return new_density
-<<<<<<< HEAD
-    
-    
-class ConstrainedGaussian(RegularizedGaussian):
-    
-    def __init__(self, mean=None, cov=None, prec=None, sqrtcov=None,sqrtprec=None, projector=None, constraint=None, **kwargs):
-        super().__init__(mean=mean, cov=cov, prec=prec, sqrtcov=sqrtcov,sqrtprec=sqrtprec, projector=projector, constraint=constraint, **kwargs)
-
-        
-class NonnegativeGaussian(RegularizedGaussian):
-    
-    def __init__(self, mean=None, cov=None, prec=None, sqrtcov=None,sqrtprec=None, **kwargs):
-        super().__init__(mean=mean, cov=cov, prec=prec, sqrtcov=sqrtcov,sqrtprec=sqrtprec, constraint="nonnegativity", **kwargs)
-=======
 
 
 class ConstrainedGaussian(RegularizedGaussian):
@@ -434,5 +320,4 @@
 
     """
     def __init__(self, mean=None, cov=None, prec=None, sqrtcov=None,sqrtprec=None, **kwargs):
-        super().__init__(mean=mean, cov=cov, prec=prec, sqrtcov=sqrtcov, sqrtprec=sqrtprec, constraint="nonnegativity", **kwargs)
->>>>>>> e1833bea
+        super().__init__(mean=mean, cov=cov, prec=prec, sqrtcov=sqrtcov, sqrtprec=sqrtprec, constraint="nonnegativity", **kwargs)