import numpy as np
import scipy.stats as sps
from scipy.special import erf, loggamma, gammainc
from scipy.sparse import diags, spdiags, eye, kron, vstack
from scipy.sparse import linalg as splinalg
from scipy.linalg import eigh, dft, eigvalsh, pinvh
from cuqi.samples import Samples

from abc import ABC, abstractmethod
from copy import copy

import inspect

# import sksparse
# from sksparse.cholmod import cholesky
eps = np.finfo(float).eps


# ========== Abstract distribution class ===========
class Distribution(ABC):

    def __init__(self,name):
        if not isinstance(name,str):
            raise ValueError("Name must be a string")
        self.name = name

    @abstractmethod
    def logpdf(self,x):
        pass

    def sample(self,N=1,*args,**kwargs):
        #Make sure all values are specified, if not give error
        for key, value in vars(self).items():
            if isinstance(value,Distribution) or value is None:
                raise NotImplementedError("Parameter {} is {}. Parameter must be a fixed value.".format(key,value))

        # Get samples from the distribution sample method
        s = self._sample(N,*args,**kwargs)

        #Store samples in cuqi samples object if more than 1 sample
        if N==1:
            if len(s) == 1 and isinstance(s,np.ndarray): #Extract single value from numpy array
                s = s.ravel()[0]
        else:
            s = Samples(s)

        return s

    @abstractmethod
    def _sample(self,N):
        pass

    def pdf(self,x):
        return np.exp(self.logpdf(x))

    def __call__(self,**kwargs):
        """ Generate new distribution with new attributes given in by keyword arguments """
        new_dist = copy(self)

        # Go through every attribute and assign values from kwargs accordingly
        for attr_key, attr_val in vars(self).items():
            
            #If keyword directly specifies new value of attribute we simply reassign
            if attr_key in kwargs: 
                setattr(new_dist,attr_key,kwargs.get(attr_key))

            #If attribute is callable we check if any keyword arguments can be used as arguments
            if callable(attr_val):

                accepted_keywords = inspect.getfullargspec(attr_val)[0]

                # Builds dict with arguments to call attribute with
                attr_args = {}
                for kw_key, kw_val in kwargs.items():
                    if kw_key in accepted_keywords:
                        attr_args[kw_key] = kw_val


                # Now call with the keywords
                output = attr_val(**attr_args)

                # Store output in the new dist
                setattr(new_dist,attr_key,output)

        return new_dist

# ========================================================================
class Cauchy_diff(object):

    def __init__(self, location, scale, bndcond):
        self.loc = location
        self.scale = scale
        self.dim = len(location)
        self.bnd = bndcond

        # finite difference matrix
        one_vec = np.ones(self.dim)
        diags = np.vstack([-one_vec, one_vec])
        if (bndcond == 'zero'):
            locs = [-1, 0]
            Dmat = spdiags(diags, locs, self.dim+1, self.dim)
        elif (bndcond == 'periodic'):
            locs = [-1, 0]
            Dmat = spdiags(diags, locs, self.dim+1, self.dim).tocsr()
            Dmat[-1, 0] = 1
            Dmat[0, -1] = -1
        elif (bndcond == 'neumann'):
            locs = [0, 1]
            Dmat = spdiags(diags, locs, self.dim-1, self.dim)
        elif (bndcond == 'backward'):
            locs = [0, -1]
            Dmat = spdiags(diags, locs, self.dim, self.dim).tocsr()
            Dmat[0, 0] = 1
        elif (bndcond == 'none'):
            Dmat = eye(self.dim)
        self.D = Dmat

    def pdf(self, x):
        Dx = self.D @ (x-self.loc)
        return (1/(np.pi**len(Dx))) * np.prod(self.scale/(Dx**2 + self.scale**2))

    def logpdf(self, x):
        Dx = self.D @ (x-self.loc)
        # g_logpr = (-2*Dx/(Dx**2 + gamma**2)) @ D
        return -len(Dx)*np.log(np.pi) + sum(np.log(self.scale) - np.log(Dx**2 + self.scale**2))
    
    # def cdf(self, x):   # TODO
    #     return 1/np.pi * np.atan((x-self.loc)/self.scale)

    # def sample(self):   # TODO
    #     return self.loc + self.scale*np.tan(np.pi*(np.random.rand(self.dim)-1/2))


# ========================================================================
class Normal(Distribution):
    """
    Normal probability distribution. Generates instance of cuqi.distribution.Normal

    
    Parameters
    ------------
    mean: mean of distribution
    std: standard deviation
    
    Methods
    -----------
    sample: generate one or more random samples
    pdf: evaluate probability density function
    logpdf: evaluate log probability density function
    cdf: evaluate cumulatiuve probability function
    
    Example
    -----------
    #Generate Normal with mean 2 and standard deviation 1
    p = cuqi.distribution.Normal(mean=2, std=1)
    """
    def __init__(self, name, mean, std):
        # Init from abstract distribution class
        super().__init__(name)

        # Init specific to this distribution
        self.mean = mean
        self.std = std        
        self.dim = max(np.size(mean),np.size(std))

        self.Sigma = std**2*np.eye(self.dim)

    def pdf(self, x):
        return 1/(self.std*np.sqrt(2*np.pi))*np.exp(-0.5*((x-self.mean)/self.std)**2)

    def logpdf(self, x):
        return -np.log(self.std*np.sqrt(2*np.pi))-0.5*((x-self.mean)/self.std)**2

    def cdf(self, x):
        return 0.5*(1 + erf((x-self.mean)/(self.std*np.sqrt(2))))

<<<<<<< HEAD
    def _sample(self,N=1, rng=None):

=======
    def sample(self,N=1, rng=None,input=None):
>>>>>>> fdf30b45
        """
        Draw sample(s) from distrubtion
        
        Example
        -------
        p = cuqi.distribution.Normal(mean=2, std=1) #Define distribution
        s = p.sample() #Sample from distribution
        

        Returns
        -------
        Generated sample(s)

        """
        if input is not None:
            mean = self.mean(input)
        else:
            mean = self.mean

        if rng is not None:
            s =  rng.normal(mean, self.std, (N,self.dim))
        else:
<<<<<<< HEAD
<<<<<<< HEAD
            s = np.random.normal(self.mean, self.std, (N,self.dim))

        return s
=======
=======
>>>>>>> fdf30b45
            s = np.random.normal(mean, self.std, (N,self.dim))
        if N==1 and self.dim == 1:
            return s[0][0]
        elif N==1:
            return s.flatten()
        else:
            return s
>>>>>>> b1ff3b1 (Initial idea for data distribution)



# ========================================================================
class Gamma(Distribution):

    def __init__(self, name, shape, rate):
        # Init from abstract distribution class
        super().__init__(name)

        # Init specific to this distribution
        self.shape = shape
        self.rate = rate

    @property
    def scale(self):
        return 1/self.rate

    def pdf(self, x):
        # sps.gamma.pdf(x, a=self.shape, loc=0, scale=self.scale)
        # (self.rate**self.shape)/(gamma(self.shape)) * (x**(self.shape-1)*np.exp(-self.rate*x))
        return np.exp(self.logpdf(x))

    def logpdf(self, x):
        # sps.gamma.logpdf(x, a=self.shape, loc=0, scale=self.scale)
        return (self.shape*np.log(self.rate)-loggamma(self.shape)) + ((self.shape-1)*np.log(x) - self.rate*x)

    def cdf(self, x):
        # sps.gamma.cdf(x, a=self.shape, loc=0, scale=self.scale)
        return gammainc(self.shape, self.rate*x)

    def _sample(self, N, rng=None):
        if rng is not None:
            return rng.gamma(shape=self.shape, scale=self.scale, size=(N))
        else:
            return np.random.gamma(shape=self.shape, scale=self.scale, size=(N))

# ========================================================================
class Gaussian(object):

    def __init__(self, mean, std, corrmat=None):
        self.mean = mean
        self.std = std
        if corrmat is None and callable(mean):
            raise TypeError("Corrmat must be defined if mean is callable function")
        elif corrmat is None:
            corrmat = np.eye(len(mean))
        self.R = corrmat
        self.dim = len(np.diag(corrmat))
        # self = sps.multivariate_normal(mean, (std**2)*corrmat)

        # pre-computations (covariance and determinants)
        if isinstance(std, (list, tuple, np.ndarray)):
            self.Sigma = np.diag(std) @ (corrmat @ np.diag(std))   # covariance
            isdiag = np.count_nonzero(corrmat - np.diag(np.diagonal(corrmat)))
            if (isdiag == 0):    # uncorrelated
                self.det = np.prod(std**2)
                self.logdet = sum(2*np.log(std))
                self.L = np.linalg.cholesky(self.Sigma)
            else:
                self.det = np.linalg.det(self.Sigma)
                self.L = np.linalg.cholesky(self.Sigma)
                self.logdet = 2*sum(np.log(np.diag(self.L)))  # only for PSD matrices
        else:
            self.Sigma = np.diag(std*np.ones(self.dim)) @ (corrmat @ np.diag(std*np.ones(self.dim)))   # covariance
            isdiag = np.count_nonzero(corrmat - np.diag(np.diagonal(corrmat)))
            if (isdiag == 0):   # uncorrelated
                self.det = std**(2*self.dim)
                self.logdet = 2*self.dim*np.log(std)
                self.L = np.linalg.cholesky(self.Sigma)
            else:
                self.det = std**(2*self.dim) * np.linalg.det(corrmat)
                self.L = np.linalg.cholesky(self.Sigma)
                self.logdet = 2*sum(np.log(np.diag(self.L)))  # only for PSD matrices

        # inverse of Cholesky
        self.Linv = np.linalg.inv(self.L)

        # Compute decomposition such that Q = U @ U.T
        # self.Q = np.linalg.inv(self.Sigma)   # precision matrix
        # s, u = eigh(self.Q, lower=True, check_finite=True)
        # s_pinv = np.array([0 if abs(x) <= 1e-5 else 1/x for x in s], dtype=float)
        # self.U = u @ np.diag(np.sqrt(s_pinv))

    def logpdf(self, x1, *x2):
        if callable(self.mean):
            mu = self.mean(x2[0])   # mean is variable
        else:
            mu = self.mean       # mean is fix
        xLinv = (x1 - mu) @ self.Linv.T
        quadform = np.sum(np.square(xLinv), 1) if (len(xLinv.shape) > 1) else np.sum(np.square(xLinv))
        # = sps.multivariate_normal.logpdf(x1, mu, self.Sigma)
        return -0.5*(self.logdet + quadform + self.dim*np.log(2*np.pi))

    def pdf(self, x1, *x2):
        # = sps.multivariate_normal.pdf(x1, self.mean, self.Sigma)
        return np.exp(self.logpdf(x1, *x2))

    def cdf(self, x1):   # TODO
        return sps.multivariate_normal.cdf(x1, self.mean, self.Sigma)

    def sample(self, N=1, rng=None,input=None):   # TODO

        if input is not None:
            mean = self.mean(input)
        else:
            mean = self.mean

        if rng is not None:
            s = rng.multivariate_normal(mean, self.Sigma, N).T
        else:
            s = np.random.multivariate_normal(mean, self.Sigma, N).T
            
        if N==1:
            return s.flatten()
        else:
            return Samples(s)



# ========================================================================
class GMRF(Gaussian):
        
    def __init__(self, mean, prec, N, dom, BCs):
        self.mean = mean.reshape(len(mean), 1)
        self.prec = prec
        self.N = N          # partition size
        self.BCs = BCs      # boundary conditions
        
        # BCs: 1D difference matrix 
        one_vec = np.ones(N)
        dgn = np.vstack([-one_vec, one_vec])
        if (BCs == 'zero'):
            locs = [-1, 0]
            Dmat = spdiags(dgn, locs, N+1, N).tocsc()
        elif (BCs == 'periodic'):
            locs = [-1, 0]
            Dmat = spdiags(dgn, locs, N+1, N).tocsc()
            Dmat[-1, 0] = 1
            Dmat[0, -1] = -1
        elif (BCs == 'neumann'):
            locs = [0, 1]
            Dmat = spdiags(dgn, locs, N, N).tocsc()
            Dmat[-1, -1] = 0
        elif (BCs == 'none'):
            Dmat = eye(N, dtype=int)
        else:
            raise TypeError('Unexpected BC type (choose from zero, periodic, neumann or none)')
        
        # structure matrix
        if (dom == 1):
            self.dim = N
            self.D = Dmat
            self.L = (Dmat.T @ Dmat).tocsc()
        elif (dom == 2):            
            self.dim = N**2
            I = eye(N, dtype=int)
            Ds = kron(I, Dmat)
            Dt = kron(Dmat, I)
            self.D = vstack([Ds, Dt])
            self.L = ((Ds.T @ Ds) + (Dt.T @ Dt)).tocsc()
            
        # work-around to compute sparse Cholesky
        def sparse_cholesky(A):
            # https://gist.github.com/omitakahiro/c49e5168d04438c5b20c921b928f1f5d
            LU = splinalg.splu(A, diag_pivot_thresh=0, permc_spec='natural') # sparse LU decomposition
  
            # check the matrix A is positive definite
            if (LU.perm_r == np.arange(self.dim)).all() and (LU.U.diagonal() > 0).all(): 
                return LU.L @ (diags(LU.U.diagonal()**0.5))
            else:
                raise TypeError('The matrix is not positive semi-definite')
        
        # compute Cholesky and det
        if (BCs == 'zero'):    # only for PSD matrices
            self.rank = self.dim
            self.chol = sparse_cholesky(self.L)
            self.logdet = 2*sum(np.log(self.chol.diagonal()))
            # L_cholmod = cholesky(self.L, ordering_method='natural')
            # self.chol = L_cholmod
            # self.logdet = L_cholmod.logdet()
            # 
            # np.log(np.linalg.det(self.L.todense()))
        elif (BCs == 'periodic') or (BCs == 'neumann'):
            self.rank = self.dim - 1   #np.linalg.matrix_rank(self.L.todense())
            self.chol = sparse_cholesky(self.L + np.sqrt(eps)*eye(self.dim, dtype=int))
            if (self.dim > 5000):  # approximate to avoid 'excesive' time
                self.logdet = 2*sum(np.log(self.chol.diagonal()))
            else:
                # eigval = eigvalsh(self.L.todense())
                self.L_eigval = splinalg.eigsh(self.L, self.rank, which='LM', return_eigenvectors=False)
                self.logdet = sum(np.log(self.L_eigval))

    def logpdf(self, x):
        const = 0.5*(self.rank*(np.log(self.prec)-np.log(2*np.pi)) + self.logdet)
        y = const - 0.5*( self.prec*((x-self.mean).T @ (self.L @ (x-self.mean))) )
        y = np.diag(y)
        # = sps.multivariate_normal.logpdf(x.T, self.mean.flatten(), np.linalg.inv(self.prec*self.L.todense()))
        return y

    def pdf(self, x):
        # = sps.multivariate_normal.pdf(x.T, self.mean.flatten(), np.linalg.inv(self.prec*self.L.todense()))
        return np.exp(self.logpdf(x))

    def sample(self, Ns=1, rng=None):
        if (self.BCs == 'zero'):

            if rng is not None:
                xi = rng.standard_normal((self.dim, Ns))   # standard Gaussian
            else:
                xi = np.random.randn(self.dim, Ns)   # standard Gaussian

            if Ns == 1:
                s = self.mean.flatten() + (1/np.sqrt(self.prec))*splinalg.spsolve(self.chol.T, xi)
            else:
                s = self.mean + (1/np.sqrt(self.prec))*splinalg.spsolve(self.chol.T, xi)
            # s = self.mean + (1/np.sqrt(self.prec))*L_cholmod.solve_Lt(xi, use_LDLt_decomposition=False) 
                        
        elif (self.BCs == 'periodic'):

            if rng is not None:
                xi = rng.standard_normal((self.dim, Ns)) + 1j*rng.standard_normal((self.dim, Ns))
            else:
                xi = np.random.randn(self.dim, Ns) + 1j*np.random.randn(self.dim, Ns)
            
            F = dft(self.dim, scale='sqrtn')   # unitary DFT matrix
            # eigv = eigvalsh(self.L.todense()) # splinalg.eigsh(self.L, self.rank, return_eigenvectors=False)           
            eigv = np.hstack([self.L_eigval, self.L_eigval[-1]])  # repeat last eigval to complete dim
            L_sqrt = diags(np.sqrt(eigv)) 
            s = self.mean + (1/np.sqrt(self.prec))*np.real(F.conj() @ splinalg.spsolve(L_sqrt, xi))
            # L_sqrt = pinvh(np.diag(np.sqrt(eigv)))
            # s = self.mean + (1/np.sqrt(self.prec))*np.real(F.conj() @ (L_sqrt @ xi))
            
        elif (self.BCs == 'neumann'):

            if rng is not None:
                xi = rng.standard_normal((self.D.shape[0], Ns))   # standard Gaussian
            else:
                xi = np.random.randn(self.D.shape[0], Ns)   # standard Gaussian
            
            s = self.mean + (1/np.sqrt(self.prec))* \
                splinalg.spsolve(self.chol.T, (splinalg.spsolve(self.chol, (self.D.T @ xi)))) 
        else:
            raise TypeError('Unexpected BC type (choose from zero, periodic, neumann or none)')

        return s
        


# ========================================================================
class Laplace_diff(object):

    def __init__(self, location, scale, bndcond):
        self.loc = location
        self.scale = scale
        self.dim = len(location)
        self.bnd = bndcond

        # finite difference matrix
        one_vec = np.ones(self.dim)
        diags = np.vstack([-one_vec, one_vec])
        if (bndcond == 'zero'):
            locs = [-1, 0]
            Dmat = spdiags(diags, locs, self.dim+1, self.dim)
        elif (bndcond == 'periodic'):
            locs = [-1, 0]
            Dmat = spdiags(diags, locs, self.dim+1, self.dim).tocsr()
            Dmat[-1, 0] = 1
            Dmat[0, -1] = -1
        elif (bndcond == 'neumann'):
            locs = [0, 1]
            Dmat = spdiags(diags, locs, self.dim-1, self.dim)
        elif (bndcond == 'backward'):
            locs = [0, -1]
            Dmat = spdiags(diags, locs, self.dim, self.dim).tocsr()
            Dmat[0, 0] = 1
        elif (bndcond == 'none'):
            Dmat = eye(self.dim)
        self.D = Dmat

    def pdf(self, x):
        Dx = self.D @ (x-self.loc)  # np.diff(X)
        return (1/(2*self.scale))**(len(Dx)) * np.exp(-np.linalg.norm(Dx, ord=1, axis=0)/self.scale)

    def logpdf(self, x):
        Dx = self.D @ (x-self.loc)
        return len(Dx)*(-(np.log(2)+np.log(self.scale))) - np.linalg.norm(Dx, ord=1, axis=0)/self.scale

    # def cdf(self, x):   # TODO
    #     return 1/2 + 1/2*np.sign(x-self.loc)*(1-np.exp(-np.linalg.norm(x, ord=1, axis=0)/self.scale))

    # def sample(self):   # TODO
    #     p = np.random.rand(self.dim)
    #     return self.loc - self.scale*np.sign(p-1/2)*np.log(1-2*abs(p-1/2))


class Uniform(Distribution):


    def __init__(self, name, low=0.0, high=1.0):
        """
        Parameters
        ----------
        low : float or array_like of floats
            Lower bound(s) of the uniform distribution.
        high : float or array_like of floats 
            Upper bound(s) of the uniform distribution.
        """
        # Init from abstract distribution class
        super().__init__(name)

        # Init specific to this distribution

        self.low = low
        self.high = high        
        self.dim = np.size(low)

    def logpdf(self, x):
        diff = self.high -self.low
        if isinstance(diff, (list, tuple, np.ndarray)): 
            v= np.prod(diff)
        else:
            v = diff
        return np.log(1.0/v) 

    def _sample(self,N=1, rng=None):

        if rng is not None:
            s = rng.uniform(self.low, self.high, (N,self.dim)).T
        else:
            s = np.random.uniform(self.low, self.high, (N,self.dim)).T

        return s<|MERGE_RESOLUTION|>--- conflicted
+++ resolved
@@ -174,12 +174,8 @@
     def cdf(self, x):
         return 0.5*(1 + erf((x-self.mean)/(self.std*np.sqrt(2))))
 
-<<<<<<< HEAD
     def _sample(self,N=1, rng=None):
 
-=======
-    def sample(self,N=1, rng=None,input=None):
->>>>>>> fdf30b45
         """
         Draw sample(s) from distrubtion
         
@@ -202,22 +198,8 @@
         if rng is not None:
             s =  rng.normal(mean, self.std, (N,self.dim))
         else:
-<<<<<<< HEAD
-<<<<<<< HEAD
             s = np.random.normal(self.mean, self.std, (N,self.dim))
-
         return s
-=======
-=======
->>>>>>> fdf30b45
-            s = np.random.normal(mean, self.std, (N,self.dim))
-        if N==1 and self.dim == 1:
-            return s[0][0]
-        elif N==1:
-            return s.flatten()
-        else:
-            return s
->>>>>>> b1ff3b1 (Initial idea for data distribution)
 
 
 
