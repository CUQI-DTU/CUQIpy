import numpy as np
import scipy.stats as sps
from scipy.special import erf, loggamma, gammainc
from scipy.sparse import diags, spdiags, eye, kron, vstack, identity, issparse
from scipy.sparse import linalg as splinalg
from scipy.linalg import eigh, dft, cho_solve, cho_factor
from cuqi.samples import Samples
from cuqi.geometry import _DefaultGeometry, Geometry
from cuqi.utilities import force_ndarray, getNonDefaultArgs
import warnings
<<<<<<< HEAD
=======
from cuqi.operator import FirstOrderFiniteDifference, PrecisionFiniteDifference

>>>>>>> 5a2a4cfd
from abc import ABC, abstractmethod
from copy import copy
from functools import partial
import warnings

import inspect


# ========== Abstract distribution class ===========
class Distribution(ABC):

    def __init__(self,name=None, geometry=None, is_symmetric=None):
        if not isinstance(name,str) and name is not None:
            raise ValueError("Name must be a string or None")
        self.name = name
        self.is_symmetric = is_symmetric
        self.geometry = geometry

    @property
    @abstractmethod
    def dim(self):
        pass

    @property
    def geometry(self):
        if self.dim != self._geometry.dim:
            if isinstance(self._geometry,_DefaultGeometry):
                self.geometry = self.dim
            else:
                raise Exception("Distribution Geometry attribute is not consistent with the distribution dimension ('dim')")
        return self._geometry

    @geometry.setter
    def geometry(self,value):
        if isinstance(value, int) or value is None:
            self._geometry = _DefaultGeometry(grid=value)
        elif isinstance(value, Geometry):
            self._geometry = value
        else:
            raise TypeError("The attribute 'geometry' should be of type 'int' or 'cuqi.geometry.Geometry', or None.")

    @abstractmethod
    def logpdf(self,x):
        pass

    def sample(self,N=1,*args,**kwargs):
        #Make sure all values are specified, if not give error
        for key, value in vars(self).items():
            if isinstance(value,Distribution) or callable(value):
                raise NotImplementedError("Parameter {} is {}. Parameter must be a fixed value.".format(key,value))

        # Get samples from the distribution sample method
        s = self._sample(N,*args,**kwargs)

        #Store samples in cuqi samples object if more than 1 sample
        if N==1:
            if len(s) == 1 and isinstance(s,np.ndarray): #Extract single value from numpy array
                s = s.ravel()[0]
            else:
                s = s.flatten()
        else:
            s = Samples(s, self.geometry)

        return s

    @abstractmethod
    def _sample(self,N):
        pass

    def pdf(self,x):
        return np.exp(self.logpdf(x))

    def __call__(self,**kwargs):
        """ Generate new distribution with new attributes given in by keyword arguments """

        # KEYWORD ERROR CHECK
        for kw_key, kw_val in kwargs.items():
            val_found = 0
            for attr_key, attr_val in vars(self).items():
                if kw_key is attr_key:
                    val_found = 1
                elif callable(attr_val) and kw_key in getNonDefaultArgs(attr_val):
                    val_found = 1
            if val_found == 0:
                raise ValueError("The keyword {} is not part of any attribute or non-default argument to any function of this distribution.".format(kw_key))


        # EVALUATE CONDITIONAL DISTRIBUTION
        new_dist = copy(self) #New cuqi distribution conditioned on the kwargs
        new_dist.name = None  #Reset name to None

        # Go through every attribute and assign values from kwargs accordingly
        for attr_key, attr_val in vars(self).items():
            
            #If keyword directly specifies new value of attribute we simply reassign
            if attr_key in kwargs:
                setattr(new_dist,attr_key,kwargs.get(attr_key))

            #If attribute is callable we check if any keyword arguments can be used as arguments
            if callable(attr_val):

                accepted_keywords = getNonDefaultArgs(attr_val)
                remaining_keywords = copy(accepted_keywords)

                # Builds dict with arguments to call attribute with
                attr_args = {}
                for kw_key, kw_val in kwargs.items():
                    if kw_key in accepted_keywords:
                        attr_args[kw_key] = kw_val
                        remaining_keywords.remove(kw_key)

                # If any keywords matched call with those and store output in the new dist
                if len(attr_args)==len(accepted_keywords):  #All keywords found
                    setattr(new_dist,attr_key,attr_val(**attr_args))
                elif len(attr_args)>0:                      #Some keywords found
                    # Define new function where the conditioned keywords are defined
                    func = partial(attr_val,**attr_args)
                    setattr(new_dist,attr_key,func)

        return new_dist

# ========================================================================
class Cauchy_diff(Distribution):

<<<<<<< HEAD
    def __init__(self, location, scale, bndcond,**kwargs):
        # Init from abstract distribution class
        super().__init__(**kwargs) 
        
        self.loc = location
        self.scale = scale
        self.bnd = bndcond
=======
    def __init__(self, location, scale, bc_type, geometry=None):
        self.loc = location
        self.scale = scale
        self.bnd = bc_type
        self.geometry = geometry
>>>>>>> 5a2a4cfd

        self.FOFD = FirstOrderFiniteDifference(self.dim, bc_type=bc_type, dom = 1)

    @property
    def dim(self): 
        #TODO: handle the case when self.loc = None because len(None) = 1
        return len(self.loc)

    def logpdf(self, x):
        Dx = self.FOFD.D @ (x-self.loc)
        # g_logpr = (-2*Dx/(Dx**2 + gamma**2)) @ D
        return -len(Dx)*np.log(np.pi) + sum(np.log(self.scale) - np.log(Dx**2 + self.scale**2))

    def _sample(self, N):
        raise NotImplementedError
    
    def gradient(self, val, **kwargs):
        if not callable(self.loc): # for prior
            diff = self.D @ val
            return (-2*diff/(diff**2+self.scale**2)) @ self.D
        else:
            warnings.warn('Gradient not implemented for {}'.format(type(self.loc)))

    def _sample(self,N=1,rng=None):
        raise NotImplementedError("'Cauchy_diff.sample' is not implemented. Sampling can be performed with the 'sampler' module.")

    # def cdf(self, x):   # TODO
    #     return 1/np.pi * np.atan((x-self.loc)/self.scale)

    # def sample(self):   # TODO
    #     return self.loc + self.scale*np.tan(np.pi*(np.random.rand(self.dim)-1/2))


# ========================================================================
class Normal(Distribution):
    """
    Normal probability distribution. Generates instance of cuqi.distribution.Normal

    
    Parameters
    ------------
    mean: mean of distribution
    std: standard deviation
    
    Methods
    -----------
    sample: generate one or more random samples
    pdf: evaluate probability density function
    logpdf: evaluate log probability density function
    cdf: evaluate cumulative probability function
    
    Example
    -----------
    #Generate Normal with mean 2 and standard deviation 1
    p = cuqi.distribution.Normal(mean=2, std=1)
    """
    def __init__(self, mean=None, std=None, is_symmetric=True, **kwargs):
        # Init from abstract distribution class
        super().__init__(is_symmetric=is_symmetric, **kwargs)  

        # Init specific to this distribution
        warnings.warn("This Normal distribution generates iid samples.")
        self.mean = mean
        self.std = std


    @property
    def dim(self): 
        #TODO: handle the case when self.mean or self.std = None because len(None) = 1
        return max(np.size(self.mean),np.size(self.std))

    def pdf(self, x):
        return 1/(self.std*np.sqrt(2*np.pi))*np.exp(-0.5*((x-self.mean)/self.std)**2)

    def logpdf(self, x):
        return -np.log(self.std*np.sqrt(2*np.pi))-0.5*((x-self.mean)/self.std)**2

    def cdf(self, x):
        return 0.5*(1 + erf((x-self.mean)/(self.std*np.sqrt(2))))

    def _sample(self,N=1, rng=None):

        """
        Draw sample(s) from distribution
        
        Example
        -------
        p = cuqi.distribution.Normal(mean=2, std=1) #Define distribution
        s = p.sample() #Sample from distribution
        

        Returns
        -------
        Generated sample(s)

        """

        if rng is not None:
            s =  rng.normal(self.mean, self.std, (N,self.dim)).T
        else:
            s = np.random.normal(self.mean, self.std, (N,self.dim)).T
        return s



# ========================================================================
class Gamma(Distribution):

    def __init__(self, shape=None, rate=None, is_symmetric=False, **kwargs):
        # Init from abstract distribution class
        super().__init__(is_symmetric=is_symmetric,**kwargs) 

        # Init specific to this distribution
        self.shape = shape
        self.rate = rate     

    @property
    def dim(self):
        #TODO: handle the case when self.shape or self.rate = None because len(None) = 1
        return max(np.size(self.shape),np.size(self.rate))

    @property
    def scale(self):
        return 1/self.rate

    def pdf(self, x):
        # sps.gamma.pdf(x, a=self.shape, loc=0, scale=self.scale)
        # (self.rate**self.shape)/(gamma(self.shape)) * (x**(self.shape-1)*np.exp(-self.rate*x))
        return np.exp(self.logpdf(x))

    def logpdf(self, x):
        # sps.gamma.logpdf(x, a=self.shape, loc=0, scale=self.scale)
        return (self.shape*np.log(self.rate)-loggamma(self.shape)) + ((self.shape-1)*np.log(x) - self.rate*x)

    def cdf(self, x):
        # sps.gamma.cdf(x, a=self.shape, loc=0, scale=self.scale)
        return gammainc(self.shape, self.rate*x)

    def _sample(self, N, rng=None):
        if rng is not None:
            return rng.gamma(shape=self.shape, scale=self.scale, size=(N))
        else:
            return np.random.gamma(shape=self.shape, scale=self.scale, size=(N))

# ========================================================================
class GaussianCov(Distribution): # TODO: super general with precisions
    """
    General Gaussian probability distribution. Generates instance of cuqi.distribution.GaussianCov

    
    Parameters
    ------------
    mean: Mean of distribution. Can be a scalar or 1d numpy array
    cov: Covariance of distribution. Can be a scalar, 1d numpy array (assumes diagonal elements), or 2d numpy array.
    
    Methods
    -----------
    sample: generate one or more random samples
    pdf: evaluate probability density function
    logpdf: evaluate log probability density function
    cdf: evaluate cumulative probability function
    
    Example
    -----------
    # Generate an i.i.d. n-dim Gaussian with zero mean and 2 variance.
    x = cuqi.distribution.Normal(mean=np.zeros(n), cov=2)
    """
    def __init__(self, mean=None, cov=None, is_symmetric=True, **kwargs):
        super().__init__(is_symmetric=is_symmetric, **kwargs) 

        self.mean = force_ndarray(mean,flatten=True) #Enforce vector shape
        self.cov = force_ndarray(cov)

    @property
    def cov(self):
        return self._cov

    @cov.setter
    def cov(self, value):
        self._cov = value
        if (value is not None) and (not callable(value)):
            prec, sqrtprec, logdet, rank = self.get_prec_from_cov(value)
            self._prec = prec
            self._sqrtprec = sqrtprec
            self._logdet = logdet
            self._rank = rank

    @property
    def dim(self):
        return max(len(self.mean),self.cov.shape[0])

    @property
    def sqrtprec(self):        
        return self._sqrtprec
    @property
    def prec(self):        
        return self._prec
    @property
    def logdet(self):        
        return self._logdet
    @property
    def rank(self):        
        return self._rank

    def get_prec_from_cov(self, cov, eps = 1e-5):
        # if cov is scalar, corrmat is identity or 1D
        if (cov.shape[0] == 1): 
            var = cov.ravel()[0]
            prec = (1/var)*identity(self.dim)
            sqrtprec = np.sqrt(1/var)*identity(self.dim)
            logdet = self.dim*np.log(var)
            rank = self.dim
        # Cov is vector
        elif not issparse(cov) and cov.shape[0] == np.size(cov): 
            prec = diags(1/cov)
            sqrtprec = diags(np.sqrt(1/cov))
            logdet = np.sum(np.log(cov))
            rank = self.dim
        # Cov diagonal
        elif (issparse(cov) and cov.format == 'dia') or (not issparse(cov) and np.count_nonzero(cov-np.diag(np.diagonal(cov))) == 0): 
            var = cov.diagonal()
            prec = diags(1/var)
            sqrtprec = diags(np.sqrt(1/var))
            logdet = np.sum(np.log(var))
            rank = self.dim
        # Cov is full
        else:
            if issparse(cov):
                raise NotImplementedError("Sparse covariance is not supported for now")
                #from sksparse.cholmod import cholesky #Uses package sksparse>=0.1
                #cholmodcov = None #cholesky(cov, ordering_method='natural')
                #sqrtcov = cholmodcov.L()
                #logdet = cholmodcov.logdet()
            else:
                # Can we use cholesky factorization and somehow get the logdet also?
                s, u = eigh(cov, lower=True, check_finite=True)
                d = s[s > eps]
                s_pinv = np.array([0 if abs(x) <= eps else 1/x for x in s], dtype=float)
                sqrtprec = np.multiply(u, np.sqrt(s_pinv)) 
                rank = len(d)
                logdet = np.sum(np.log(d))
                prec = sqrtprec @ sqrtprec.T

        return prec, sqrtprec, logdet, rank     

    def logpdf(self, x):
        dev = x - self.mean
        mahadist = np.sum(np.square(dev @ self.sqrtprec), axis=-1)
        return -0.5*(self.rank*np.log(2*np.pi) + self.logdet + mahadist)

    def cdf(self, x1):   # TODO
        return sps.multivariate_normal.cdf(x1, self.mean, self.cov)

    def gradient(self, val, **kwargs):
        if not callable(self.mean): # for prior
            return -self.prec @ (val - self.mean)
        elif hasattr(self.mean,"gradient"): # for likelihood
            model = self.mean
            dev = val - model.forward(**kwargs)
            return self.prec @ model.gradient(dev)
        else:
            warnings.warn('Gradient not implemented for {}'.format(type(self.mean)))

    def _sample(self, N=1, rng=None):
        # If scalar or vector cov use numpy normal
        if (self.cov.shape[0] == 1) or (not issparse(self.cov) and self.cov.shape[0] == np.size(self.cov)): 
            if rng is not None:
                s = rng.normal(self.mean, self.cov, (N,self.dim)).T
            else:
                s = np.random.normal(self.mean, self.cov, (N,self.dim)).T
            return s        
        else:
            if rng is not None:
                s = rng.multivariate_normal(self.mean, self.cov, N).T
            else:
                s = np.random.multivariate_normal(self.mean, self.cov, N).T
            return s

class GaussianPrec(Distribution):

    def __init__(self,mean,prec,is_symmetric=True,**kwargs):
        super().__init__(is_symmetric=is_symmetric, **kwargs) 

        self.mean = force_ndarray(mean,flatten=True) #Enforce vector shape
        self.prec = force_ndarray(prec)

    def _sample(self,N=1):
        # Pre-allocate
        s = np.zeros((self.dim,N))
        
        # Cholesky factor of precision
        R,low = cho_factor(self.prec)
        
        # Sample
        for i in range(N):
            s[:,i] = self.mean+cho_solve((R,low),np.random.randn(self.dim))
        return s

    def logpdf(self,x):
        raise NotImplementedError("Logpdf of GaussianPrec is not yet implemented.")

    @property
    def dim(self):
        return max(len(self.mean),self.prec.shape[0])



# ========================================================================
class Gaussian(Distribution): #ToDo. Make Gaussian init consistant

    def __init__(self, mean, std, corrmat=None,is_symmetric=True,**kwargs):
        # Init from abstract distribution class
        super().__init__(is_symmetric=is_symmetric, **kwargs)

        self.mean = mean
        self.std = std
        if corrmat is None:
            corrmat = np.eye(len(mean))
        self.R = corrmat

        # self = sps.multivariate_normal(mean, (std**2)*corrmat)

        # pre-computations (covariance and determinants)
        if isinstance(std, (list, tuple, np.ndarray)):
            self.Sigma = np.diag(std) @ (corrmat @ np.diag(std))   # covariance
            isdiag = np.count_nonzero(corrmat - np.diag(np.diagonal(corrmat)))
            if (isdiag == 0):    # uncorrelated
                self.det = np.prod(std**2)
                self.logdet = sum(2*np.log(std))
                self.L = np.linalg.cholesky(self.Sigma)
            else:
                self.det = np.linalg.det(self.Sigma)
                self.L = np.linalg.cholesky(self.Sigma)
                self.logdet = 2*sum(np.log(np.diag(self.L)))  # only for PSD matrices
        else:
            self.Sigma = np.diag(std*np.ones(self.dim)) @ (corrmat @ np.diag(std*np.ones(self.dim)))   # covariance
            isdiag = np.count_nonzero(corrmat - np.diag(np.diagonal(corrmat)))
            if (isdiag == 0):   # uncorrelated
                self.det = std**(2*self.dim)
                self.logdet = 2*self.dim*np.log(std)
                self.L = np.linalg.cholesky(self.Sigma)
            else:
                self.det = std**(2*self.dim) * np.linalg.det(corrmat)
                self.L = np.linalg.cholesky(self.Sigma)
                self.logdet = 2*sum(np.log(np.diag(self.L)))  # only for PSD matrices

        # inverse of Cholesky
        self.Linv = np.linalg.inv(self.L)   

        # Compute decomposition such that Q = U @ U.T
        # self.Sigmainv = np.linalg.inv(self.Sigma)   # precision matrix
        # s, u = eigh(self.Q, lower=True, check_finite=True)
        # s_pinv = np.array([0 if abs(x) <= 1e-5 else 1/x for x in s], dtype=float)
        # self.U = u @ np.diag(np.sqrt(s_pinv))

    @property
    def dim(self):
        #TODO: handle the case when corrmat = None because len(None) = 1
        return len(np.diag(self.R))

    def logpdf(self, x1, *x2): #TODO use cond dist to handle this kind of input..
        if callable(self.mean):
            mu = self.mean(x2[0])   # mean is variable
        else:
            mu = self.mean       # mean is fix
        xLinv = (x1 - mu) @ self.Linv.T
        quadform = np.sum(np.square(xLinv), 1) if (len(xLinv.shape) > 1) else np.sum(np.square(xLinv))
        # = sps.multivariate_normal.logpdf(x1, mu, self.Sigma)
        return -0.5*(self.logdet + quadform + self.dim*np.log(2*np.pi))

    def pdf(self, x1, *x2):
        # = sps.multivariate_normal.pdf(x1, self.mean, self.Sigma)
        return np.exp(self.logpdf(x1, *x2))

    def cdf(self, x1):   # TODO
        return sps.multivariate_normal.cdf(x1, self.mean, self.Sigma)

    def gradient(self, x):
        if not callable(self.mean):
            return self.Sigmainv@(x-self.mean)

    def _sample(self, N=1, rng=None):

        if rng is not None:
            s = rng.multivariate_normal(self.mean, self.Sigma, N).T
        else:
            s = np.random.multivariate_normal(self.mean, self.Sigma, N).T
            
        return s



# ========================================================================
class GMRF(Gaussian):
        
    def __init__(self, mean, prec, N, dom, BCs, **kwargs): 
        super(Gaussian, self).__init__(**kwargs) #TODO: This calls Distribution __init__, should be replaced by calling Gaussian.__init__ 

        self.mean = mean.reshape(len(mean), 1)
        self.prec = prec
        self.N = N          # partition size
        self.BCs = BCs      # boundary conditions
        self.dom = dom
        self.is_symmetric = True #TODO: change once we call the super   


        self.P = PrecisionFiniteDifference( N, bc_type= BCs, dom = dom, order =1) 
        self.L = self.P.L
        self.D = self.P.D      
            
        # work-around to compute sparse Cholesky
        def sparse_cholesky(A):
            # https://gist.github.com/omitakahiro/c49e5168d04438c5b20c921b928f1f5d
            LU = splinalg.splu(A, diag_pivot_thresh=0, permc_spec='natural') # sparse LU decomposition
  
            # check the matrix A is positive definite
            if (LU.perm_r == np.arange(self.dim)).all() and (LU.U.diagonal() > 0).all(): 
                return LU.L @ (diags(LU.U.diagonal()**0.5))
            else:
                raise TypeError('The matrix is not positive semi-definite')
        
        # compute Cholesky and det
        if (BCs == 'zero'):    # only for PSD matrices
            self.rank = self.dim
            self.chol = sparse_cholesky(self.L)
            self.logdet = 2*sum(np.log(self.chol.diagonal()))
            # L_cholmod = cholesky(self.L, ordering_method='natural')
            # self.chol = L_cholmod
            # self.logdet = L_cholmod.logdet()
            # 
            # np.log(np.linalg.det(self.L.todense()))
        elif (BCs == 'periodic') or (BCs == 'neumann'):
            eps = np.finfo(float).eps
            self.rank = self.dim - 1   #np.linalg.matrix_rank(self.L.todense())
            self.chol = sparse_cholesky(self.L + np.sqrt(eps)*eye(self.dim, dtype=int))
            if (self.dim > 5000):  # approximate to avoid 'excesive' time
                self.logdet = 2*sum(np.log(self.chol.diagonal()))
            else:
                # eigval = eigvalsh(self.L.todense())
                self.L_eigval = splinalg.eigsh(self.L, self.rank, which='LM', return_eigenvectors=False)
                self.logdet = sum(np.log(self.L_eigval))


    @property 
    def dim(self):  
        if self.dom == 1:
            return self.N 
        elif self.dom==2:
            return self.N**2
        raise ValueError("attribute dom can be either 1 or 2")

    def logpdf(self, x):
        const = 0.5*(self.rank*(np.log(self.prec)-np.log(2*np.pi)) + self.logdet)
        y = const - 0.5*( self.prec*((x-self.mean).T @ (self.L @ (x-self.mean))) )
        y = np.diag(y)
        # = sps.multivariate_normal.logpdf(x.T, self.mean.flatten(), np.linalg.inv(self.prec*self.L.todense()))
        return y

    def pdf(self, x):
        # = sps.multivariate_normal.pdf(x.T, self.mean.flatten(), np.linalg.inv(self.prec*self.L.todense()))
        return np.exp(self.logpdf(x))

    def gradient(self, x):
        if not callable(self.mean):
            return (self.prec*self.L) @ (x-self.mean)

    def _sample(self, N=1, rng=None):
        if (self.BCs == 'zero'):

            if rng is not None:
                xi = rng.standard_normal((self.dim, N))   # standard Gaussian
            else:
                xi = np.random.randn(self.dim, N)   # standard Gaussian

            if N == 1:
                s = self.mean.flatten() + (1/np.sqrt(self.prec))*splinalg.spsolve(self.chol.T, xi)
            else:
                s = self.mean + (1/np.sqrt(self.prec))*splinalg.spsolve(self.chol.T, xi)
            # s = self.mean + (1/np.sqrt(self.prec))*L_cholmod.solve_Lt(xi, use_LDLt_decomposition=False) 
                        
        elif (self.BCs == 'periodic'):

            if rng is not None:
                xi = rng.standard_normal((self.dim, N)) + 1j*rng.standard_normal((self.dim, N))
            else:
                xi = np.random.randn(self.dim, N) + 1j*np.random.randn(self.dim, N)
            
            F = dft(self.dim, scale='sqrtn')   # unitary DFT matrix
            # eigv = eigvalsh(self.L.todense()) # splinalg.eigsh(self.L, self.rank, return_eigenvectors=False)           
            eigv = np.hstack([self.L_eigval, self.L_eigval[-1]])  # repeat last eigval to complete dim
            L_sqrt = diags(np.sqrt(eigv)) 
            s = self.mean + (1/np.sqrt(self.prec))*np.real(F.conj() @ splinalg.spsolve(L_sqrt, xi))
            # L_sqrt = pinvh(np.diag(np.sqrt(eigv)))
            # s = self.mean + (1/np.sqrt(self.prec))*np.real(F.conj() @ (L_sqrt @ xi))
            
        elif (self.BCs == 'neumann'):

            if rng is not None:
                xi = rng.standard_normal((self.D.shape[0], N))   # standard Gaussian
            else:
                xi = np.random.randn(self.D.shape[0], N)   # standard Gaussian
            
            s = self.mean + (1/np.sqrt(self.prec))* \
                splinalg.spsolve(self.chol.T, (splinalg.spsolve(self.chol, (self.D.T @ xi)))) 
        else:
            raise TypeError('Unexpected BC type (choose from zero, periodic, neumann or none)')

        return s
        


# ========================================================================
class Laplace_diff(Distribution):

    def __init__(self, location, scale, bndcond, **kwargs):
        # Init from abstract distribution class
        super().__init__(**kwargs) 

        self.loc = location
        self.scale = scale
        self.bnd = bndcond

        # finite difference matrix
        one_vec = np.ones(self.dim)
        diags = np.vstack([-one_vec, one_vec])
        if (bndcond == 'zero'):
            locs = [-1, 0]
            Dmat = spdiags(diags, locs, self.dim+1, self.dim)
        elif (bndcond == 'periodic'):
            locs = [-1, 0]
            Dmat = spdiags(diags, locs, self.dim+1, self.dim).tocsr()
            Dmat[-1, 0] = 1
            Dmat[0, -1] = -1
        elif (bndcond == 'neumann'):
            locs = [0, 1]
            Dmat = spdiags(diags, locs, self.dim-1, self.dim)
        elif (bndcond == 'backward'):
            locs = [0, -1]
            Dmat = spdiags(diags, locs, self.dim, self.dim).tocsr()
            Dmat[0, 0] = 1
        elif (bndcond == 'none'):
            Dmat = eye(self.dim)
        self.D = Dmat
        self.is_symmetric = None #TODO: update

    @property
    def dim(self):
        #TODO: handle the case when self.loc is None 
        return len(self.loc)

    def pdf(self, x):
        Dx = self.D @ (x-self.loc)  # np.diff(X)
        return (1/(2*self.scale))**(len(Dx)) * np.exp(-np.linalg.norm(Dx, ord=1, axis=0)/self.scale)

    def logpdf(self, x):
        Dx = self.D @ (x-self.loc)
        return len(Dx)*(-(np.log(2)+np.log(self.scale))) - np.linalg.norm(Dx, ord=1, axis=0)/self.scale

    def _sample(self,N=1,rng=None):
        raise NotImplementedError("'Laplace_diff.sample' is not implemented. Sampling can be performed with the 'sampler' module.")

    # def cdf(self, x):   # TODO
    #     return 1/2 + 1/2*np.sign(x-self.loc)*(1-np.exp(-np.linalg.norm(x, ord=1, axis=0)/self.scale))

    # def sample(self):   # TODO
    #     p = np.random.rand(self.dim)
    #     return self.loc - self.scale*np.sign(p-1/2)*np.log(1-2*abs(p-1/2))


class Uniform(Distribution):


    def __init__(self, low=None, high=None, is_symmetric=True, **kwargs):
        """
        Parameters
        ----------
        low : float or array_like of floats
            Lower bound(s) of the uniform distribution.
        high : float or array_like of floats 
            Upper bound(s) of the uniform distribution.
        """
        # Init from abstract distribution class
        super().__init__(is_symmetric=is_symmetric, **kwargs)       

        # Init specific to this distribution
        self.low = low
        self.high = high      


    @property 
    def dim(self):
        #TODO: hanlde the case when high and low are None
        return max(np.size(self.low),np.size(self.high)) 


    def logpdf(self, x):
        diff = self.high -self.low
        if isinstance(diff, (list, tuple, np.ndarray)): 
            v= np.prod(diff)
        else:
            v = diff
        return np.log(1.0/v) 

    def _sample(self,N=1, rng=None):

        if rng is not None:
            s = rng.uniform(self.low, self.high, (N,self.dim)).T
        else:
            s = np.random.uniform(self.low, self.high, (N,self.dim)).T

        return s

# ========================================================================
class Posterior(Distribution):
        
    def __init__(self, likelihood, prior, data, **kwargs):
        # Init from abstract distribution class
        self.likelihood = likelihood
        self.prior = prior 
        self.data = data
        if 'geometry' not in kwargs.keys(): 
            kwargs["geometry"]=prior.geometry
        super().__init__(**kwargs)

    @property
    def dim(self):
        return self.prior.dim

    @property
    def geometry(self):
        return self.prior.geometry

    @geometry.setter
    def geometry(self, value):
        if value != self.prior.geometry:
            raise ValueError("Posterior and prior geometries are inconsistent.")
        # no need to actually set geometry because self.geometry returns self.prior.geometry


    def logpdf(self,x):

        return self.likelihood(x=x).logpdf(self.data)+ self.prior.logpdf(x)

    def _sample(self,N=1,rng=None):
        raise Exception("'Posterior.sample' is not defined. Sampling can be performed with the 'sampler' module.")

class UserDefinedDistribution(Distribution):

    def __init__(self, logpdf_func, dim, **kwargs):

        # Init from abstract distribution class
        super().__init__(**kwargs)

        if not callable(logpdf_func): raise ValueError("logpdf_func should be callable")
        self.logpdf_func = logpdf_func
        self.dim = dim

    @property
    def dim(self):
        return self._dim

    @dim.setter
    def dim(self, value):
        self._dim = value

    def logpdf(self, x):
        return self.logpdf_func(x)

    def _sample(self,N=1,rng=None):
        raise Exception("'Generic.sample' is not defined. Sampling can be performed with the 'sampler' module.")


class DistributionGallery(UserDefinedDistribution):

    def __init__(self, distribution_name,**kwargs):
        # Init from abstract distribution class
        if distribution_name == "CalSom91":
            #TODO: user can specify sig and delta
            dim = 2
            self.sig = 0.1
            self.delta = 1
            logpdf_func = self._CalSom91_logpdf_func
        elif distribution_name == "BivariateGaussian":
            #TODO: user can specify Gaussain input
            #TODO: Keep Gaussian distribution other functionalities (e.g. _sample)
            dim = 2
            mu = np.zeros(dim)
            sigma = np.linspace(0.5, 1, dim)
            R = np.array([[1.0, .9 ],[.9, 1]])
            dist = Gaussian(mu, sigma, R)
            self._sample = dist._sample
            logpdf_func = dist.logpdf

        super().__init__(logpdf_func, dim, **kwargs)


    def _CalSom91_logpdf_func(self,x):
        if len(x.shape) == 1:
            x = x.reshape( (1,2))
        return -1/(2*self.sig**2)*(np.sqrt(x[:,0]**2+ x[:,1]**2) -1 )**2 -1/(2*self.delta**2)*(x[:,1]-1)**2



# ========================================================================
class Laplace(Distribution):

    def __init__(self, location, prec, **kwargs):

        # Init from abstract distribution class
        super().__init__(**kwargs)

        warnings.warn("This Laplace distribution generates iid samples")
        self.location = location
        self.prec = prec
  
    @property
    def dim(self):
        return np.size(self.location)

    def logpdf(self, x):
        if isinstance(x, (float,int)):
            x = np.array([x])
        return self.dim*(np.log(self.prec/2)) - self.prec*np.linalg.norm(x-self.location,1)

    def _sample(self,N=1,rng=None):
        if rng is not None:
            s =  rng.laplace(self.location, 1.0/self.prec, (N,self.dim))
        else:
            s = np.random.laplace(self.location, 1.0/self.prec, (N,self.dim))
        return s

# ========================================================================
class LMRF(Distribution):
        
    def __init__(self, mean, prec, N, dom, BCs, **kwargs):
        super().__init__(**kwargs)
        self.mean = mean.reshape(len(mean), 1)
        self.prec = prec
        self.N = N          # partition size
        self.BCs = BCs      # boundary conditions
        self.dom = dom

        self.P = PrecisionFiniteDifference( N, bc_type= BCs, dom = dom, order =1) 
        # BCs: 1D difference matrix 

    @property
    def dim(self):
        return self.P.dim

    def logpdf(self, x):
        if self.dom == 1:
            const = self.dim *(np.log(self.prec)-np.log(2)) 
            y = const -  self.prec*(np.linalg.norm(self.P.D@x, ord=1))
        elif self.dom == 2:
            const = self.dim *(np.log(self.prec)-np.log(2)) 
            y = const -  self.prec*(np.linalg.norm(self.P.Ds@x, ord=1)+np.linalg.norm(self.P.Dt@x, ord=1))

        return y

    def _sample(self, N):
        raise NotImplementedError




                        <|MERGE_RESOLUTION|>--- conflicted
+++ resolved
@@ -8,11 +8,8 @@
 from cuqi.geometry import _DefaultGeometry, Geometry
 from cuqi.utilities import force_ndarray, getNonDefaultArgs
 import warnings
-<<<<<<< HEAD
-=======
 from cuqi.operator import FirstOrderFiniteDifference, PrecisionFiniteDifference
 
->>>>>>> 5a2a4cfd
 from abc import ABC, abstractmethod
 from copy import copy
 from functools import partial
@@ -137,21 +134,13 @@
 # ========================================================================
 class Cauchy_diff(Distribution):
 
-<<<<<<< HEAD
-    def __init__(self, location, scale, bndcond,**kwargs):
+    def __init__(self, location, scale, bc_type,**kwargs):
         # Init from abstract distribution class
         super().__init__(**kwargs) 
         
         self.loc = location
         self.scale = scale
-        self.bnd = bndcond
-=======
-    def __init__(self, location, scale, bc_type, geometry=None):
-        self.loc = location
-        self.scale = scale
         self.bnd = bc_type
-        self.geometry = geometry
->>>>>>> 5a2a4cfd
 
         self.FOFD = FirstOrderFiniteDifference(self.dim, bc_type=bc_type, dom = 1)
 
