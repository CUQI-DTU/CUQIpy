import numpy as np
from scipy.linalg import toeplitz
from scipy.sparse import csc_matrix
from scipy.integrate import quad_vec
from scipy.signal import fftconvolve

import cuqi
from cuqi.model import LinearModel
from cuqi.distribution import Gaussian
from cuqi.problem import BayesianProblem
from cuqi.geometry import Geometry, MappedGeometry, StepExpansion, KLExpansion, KLExpansion_Full, CustomKL, Continuous1D, Continuous2D, Image2D
from cuqi.samples import CUQIarray


#=============================================================================
class Deblur(BayesianProblem):
    """
    1D Deblur test problem.

    Parameters
    ------------
    dim : int, default 128
        size of the (dim,dim) deblur problem.

    bounds : len=2 list of int's, default [0,1]
        Lower and upper bounds for the mesh.

    blur_size : int, default 48
        size of blur.

    noise_std : scalar, default 0.1
        Standard deviation of the noise.

    prior : cuqi.distribution.Distribution, default Gaussian
        Distribution of the prior.

    Attributes
    ----------
    data : ndarray
        Generated (noisy) data

    model : cuqi.model.Model
        Deblur forward model

    likelihood : cuqi.likelihood.Likelihood
        Likelihood function.

    prior : cuqi.distribution.Distribution, Default Gaussian
        Distribution of the prior

    exactSolution : ndarray
        Exact solution (ground truth)

    exactData : ndarray
        Noise free data

    mesh : ndarray
        The mesh the model is defined on.

    meshsize : float
        Size of each mesh element.

    Methods
    ----------
    MAP()
        Compute MAP estimate of posterior.
        NB: Requires prior to be defined.

    sample_posterior(Ns)
        Sample Ns samples of the posterior.
        NB: Requires prior to be defined.

    """
    def __init__(self, dim = 128, bounds = [0, 1], blur_size = 48, noise_std = 0.1, prior=None):
        # mesh
        mesh = np.linspace(bounds[0], bounds[1], dim)
        meshsize = mesh[1] - mesh[0]

        # set-up computational model kernel
        kernel = lambda x, y, blur_size: blur_size / 2*np.exp(-blur_size*abs((x-y)))   # blurring kernel

        # convolution matrix
        T1, T2 = np.meshgrid(mesh, mesh)
        A = meshsize*kernel(T1, T2, blur_size)
        maxval = A.max()
        A[A < 5e-3*maxval] = 0
        A = csc_matrix(A)   # make A sparse

        # Store forward model
        model = LinearModel(A)
        
<<<<<<< HEAD
        # Store data_dist
        data_dist = Gaussian(model, noise_std**2)
=======
        # Prior
        if prior is None:
            prior = Gaussian(np.zeros(dim), 1, np.eye(dim), name="x")

        # Store data distribution
        data_dist = Gaussian(model(prior), noise_std, np.eye(dim), name="y")
>>>>>>> 1b287f83
        
        # Generate inverse-crime free data (still same blur size)
        data, f_true, g_true = self._generateData(mesh, kernel, blur_size, data_dist)

        # Likelihood
        likelihood = data_dist.to_likelihood(data)

        #Initialize deblur as BayesianProblem cuqi problem
        super().__init__(likelihood, prior)
        
        #Store other properties
        self.meshsize = meshsize
        self.exactSolution = f_true
        self.exactData = g_true
        self.mesh = mesh
        
    def _generateData(self,mesh,kernel,blur_size,data_dist):

        # f is piecewise constant
        x_min, x_max = mesh[0], mesh[-1]
        vals = np.array([0, 2, 3, 2, 0, 1, 0])
        conds = lambda x: [(x_min <= x) & (x < 0.1), (0.1 <= x) & (x < 0.15), (0.15 <= x) & (x < 0.2),  \
                (0.20  <= x) & (x < 0.25), (0.25 <= x) & (x < 0.3), (0.3 <= x) & (x < 0.6), \
                (0.6 <= x) & (x <= x_max)]
        f_signal = lambda x: np.piecewise(x, conds(x), vals)

        # numerically integrate the convolution
        g_conv = lambda x: quad_vec(lambda y: f_signal(y)*kernel(x, y, blur_size), x_min, x_max)
        # se also np.convolve(kernel(...), f_true, mode='same')

        # true values
        f_true = f_signal(mesh)
        g_true = g_conv(mesh)[0]

        # noisy data
        data = g_true + data_dist(np.zeros(len(mesh))).sample() #np.squeeze(noise.sample(1)) #np.random.normal(loc=0, scale=self.sigma_obs, size=(self.dim))

        return data, f_true, g_true

#=============================================================================
class Deconvolution1D(BayesianProblem):
    """
    
    Create a 1D periodic deconvolution test problem defined by the inverse problem

    .. math::

        \mathbf{b} = \mathbf{A}\mathbf{x},

    where :math:`\mathbf{b}` is a (noisy) convolved signal,
    :math:`\mathbf{x}` is a sharp (clean) signal and
    :math:`\mathbf{A}` is a convolution operator.

    Parameters
    ------------
    dim : int
        size of the (dim,dim) deconvolution problem

    kernel : string or ndarray
        Determines type of the underlying kernel
        'Gauss' - a Gaussian function
        'sinc' or 'prolate' - a sinc function
        'vonMises' - a periodic version of the Gauss function
        ndarray - a custom kernel.

    kernel_param : scalar
        A parameter that determines the shape of the kernel;
        the larger the parameter, the slower the initial
        decay of the singular values of A.
        Ignored if kernel is a ndarray.

    phantom : string or ndarray
        The phantom that is sampled to produce x
        'Gauss' - a Gaussian function
        'sinc' - a sinc function
        'vonMises' - a periodic version of the Gauss function
        'square' - a "top hat" function
        'hat' - a triangular hat function
        'bumps' - two bumps
        'derivGauss' - the first derivative of Gauss function
        'pc' - Piece-wise constant phantom
        ndarray - a custom phantom

    phantom_param : scalar
        A parameter that determines the width of the central 
        "bump" of the function; the larger the parameter,
        the narrower the "bump."  
        Does not apply to phantom = 'bumps' or ndarray.

    noise_type : string
        The type of noise
        "Gaussian" - Gaussian white noise¨
        "scaledGaussian" - Scaled (by data) Gaussian noise

    noise_std : scalar
        Standard deviation of the noise

    prior : cuqi.distribution.Distribution, Default Gaussian
        Distribution of the prior

    """
    def __init__(self,
        dim=128,
        kernel="gauss",
        kernel_param=None,
        phantom="gauss",
        phantom_param=None,
        noise_type="gaussian",
        noise_std=0.05,
        prior=None,
        data=None,
        ):
        

        A = _getCirculantMatrix(dim,kernel,kernel_param)
        model = cuqi.model.LinearModel(A,range_geometry=Continuous1D(dim),domain_geometry=Continuous1D(dim))

        # Set up exact solution
        if isinstance(phantom, np.ndarray):
            if phantom.ndim != 1 or phantom.shape[0] != dim:
                raise ValueError("phantom must be a 1D array of length dim")
            x_exact = phantom
        elif isinstance(phantom, str):
            x_exact = _getExactSolution(dim, phantom, phantom_param)
        else:
            raise ValueError(f"Unknown phantom type {phantom}")

        x_exact = CUQIarray(x_exact, geometry=model.domain_geometry)

        # Generate exact data
        y_exact = model.forward(x_exact)

        # Set up prior
        if prior is None:
            prior = cuqi.distribution.Gaussian(np.zeros(dim), 1, name="x")

        # Define and add noise #TODO: Add Poisson and logpoisson
        if noise_type.lower() == "gaussian":
<<<<<<< HEAD
            data_dist = cuqi.distribution.Gaussian(model, noise_std**2)
        elif noise_type.lower() == "scaledgaussian":
            data_dist = cuqi.distribution.Gaussian(model, sqrtcov=b_exact*noise_std)
=======
            data_dist = cuqi.distribution.Gaussian(model(prior), noise_std, np.eye(dim), name="y")
        elif noise_type.lower() == "scaledgaussian":
            data_dist = cuqi.distribution.Gaussian(model(prior), y_exact*noise_std, np.eye(dim), name="y")
>>>>>>> 1b287f83
        else:
            raise NotImplementedError("This noise type is not implemented")
        
        # Generate data
        if data is None:
            data = data_dist(x_exact).sample()

        # Likelihood
        likelihood = data_dist.to_likelihood(data)

        # Set up as Bayesian problem
        super().__init__(likelihood, prior)

        # Store exact values
        self.exactSolution = x_exact
        self.exactData = y_exact
        self.infoString = "Noise type: Additive {} with std: {}".format(noise_type.capitalize(),noise_std)

def _getCirculantMatrix(dim,kernel,kernel_param):
    """
    GetCircMatrix  Create a circulant matrix for deconvolution examples
    
    GetCircMatrix(dim,kernel,kernel_param)
    
    Input:  dim = size of the circulant matrix A
            kernel = string that determined type of the underlying kernel
                    'Gauss' - a Gaussian function
                    'sinc' or 'prolate' - a sinc function
                    'vonMises' - a periodic version of the Gauss function
                    ndarray - a custom kernel.
            kernel_param = a parameter that determines the shape of the kernel;
                    the larger the parameter, to slower the initial decay
                    of the singular values of A

    Output: circulant matrix

    Based on Matlab code by Per Christian Hansen, DTU Compute, April 7, 2021
    """

    if not (dim % 2) == 0:
        raise NotImplementedError("Circulant matrix not implemented for odd numbers")

    if isinstance(kernel, np.ndarray):
        if kernel.ndim != 1 or kernel.shape[0] != dim:
            raise ValueError("kernel must be a 1D array of length dim")
        h = np.roll(kernel, -int(dim/2))
        #h = h/np.linalg.norm(h)**2 # TODO: Normalize
        hflip = np.concatenate((h[0:1], np.flipud(h[1:])))
        return toeplitz(hflip,h) 

    dim_half = dim/2
    grid = np.arange(dim_half+1)/dim

    if kernel.lower() == "gauss":
        if kernel_param is None: kernel_param = 10
        h = np.exp(-(kernel_param*grid)**2)
        h = np.concatenate((h,np.flipud(h[1:-1])))
        hflip = np.concatenate((h[0:1], np.flipud(h[1:])))
        return toeplitz(hflip,h)    

    elif kernel.lower() == "sinc" or kernel.lower() == "prolate":
        if kernel_param is None: kernel_param = 15
        h = np.sinc(kernel_param*grid)
        h = np.concatenate((h,np.flipud(h[1:-1])))
        hflip = np.concatenate((h[0:1], np.flipud(h[1:])))
        return toeplitz(hflip,h)

    elif kernel.lower() == "vonmises":
        if kernel_param is None: kernel_param = 5
        h = np.exp(np.cos(2*np.pi*grid))
        h = (h/h[0])**kernel_param
        h = np.concatenate((h,np.flipud(h[1:-1])))
        hflip = np.concatenate((h[0:1], np.flipud(h[1:])))
        return toeplitz(hflip,h)

    else:
        raise NotImplementedError("This kernel is not implemented")

def _getExactSolution(dim,phantom,phantom_param):
    """
    GetExactSolution  Create a periodic solution
    
     Input: dim = length of the vector x
            phantom = the phantom that is sampled to produce x
                    'Gauss' - a Gaussian function
                    'sinc' - a sinc function
                    'vonMises' - a periodic version of the Gauss function
                    'square' - a "top hat" function
                    'hat' - a triangular hat function
                    'bumps' - two bumps
                    'derivGauss' - the first derivative of Gauss function
                    'random' - random solution created according to the
                            prior specified in ???
            param = a parameter that determines the width of the central
                    "bump" of the function; the larger the parameter, the
                    narrower the "bump."  Does not apply to phantom = 'bumps'.
    
    Output: x = column vector, scaled such that max(x) = 1

    Based on Matlab code by Per Christian Hansen, DTU Compute, April 7, 2021
    """

    if phantom.lower() == "gauss":
        if phantom_param is None: phantom_param = 5
        return np.exp(-(phantom_param*np.linspace(-1,1,dim))**2)

    elif phantom.lower() == "sinc":
        if phantom_param is None: phantom_param = 5
        return np.sinc(phantom_param*np.linspace(-1,1,dim))        

    elif phantom.lower() == "vonmises":
        if phantom_param is None: phantom_param = 5
        x = np.exp(np.cos(np.pi*np.linspace(-1,1,dim)))
        return (x/np.max(x))**phantom_param

    elif phantom.lower() == "square":
        if phantom_param is None: phantom_param = 15
        x = np.zeros(dim)
        dimh = int(np.round(dim/2))
        w = int(np.round(dim/phantom_param))
        x[(dimh-w):(dimh+w)] = 1
        return x

    elif phantom.lower() == "hat":
        if phantom_param is None: phantom_param = 15
        x = np.zeros(dim)
        dimh = int(np.round(dim/2))
        w = int(np.round(dim/phantom_param))
        x[(dimh-w-1):(dimh)] = np.arange(w+1)/w
        x[(dimh-1):(dimh+w)] = np.flipud(np.arange(w+1))/w
        return x

    elif phantom.lower() == "bumps":
        h = np.pi/dim
        a1 =   1; c1 = 12; t1 =  0.8
        a2 = 0.5; c2 =  5; t2 = -0.5
        grid = np.linspace(0.5,dim-0.5,dim)
        x = a1*np.exp(-c1*(-np.pi/2 + grid*h - t1)**2)+a2*np.exp(-c2*(-np.pi/2 + grid*h - t2)**2)
        return x

    elif phantom.lower() == "derivgauss":
        if phantom_param is None: phantom_param = 5
        x = np.diff(_getExactSolution(dim+1,'gauss',phantom_param))
        return x/np.max(x)
    
    elif phantom.lower() == 'pc':
        mesh = np.linspace(0,1,dim)
        x_min, x_max = mesh[0], mesh[-1]
        vals = np.array([0, 2, 3, 2, 0, 1, 0])
        conds = lambda x: [(x_min <= x) & (x < 0.1), (0.1 <= x) & (x < 0.15), (0.15 <= x) & (x < 0.2),  \
                (0.20  <= x) & (x < 0.25), (0.25 <= x) & (x < 0.3), (0.3 <= x) & (x < 0.6), \
                (0.6 <= x) & (x <= x_max)]
        f_signal = lambda x: np.piecewise(x, conds(x), vals)
        x = f_signal(mesh)
        return x

    else:
        raise NotImplementedError("This phantom is not implemented")


class Poisson_1D(BayesianProblem):
    """
    1D Poisson test problem. Discretized 1D Poisson equation (steady-state linear PDE).

    Parameters
    ------------
    dim : int
        | size of the grid for the poisson problem

    endpoint : float
        | Location of end-point of grid.
    
    source : lambda function
        | Function for source term.

    field_type : str or cuqi.geometry.Geometry
        | Field type of domain. The accepted values are:
        | a Geometry object.
        | "KL": a :class:`cuqi.geometry.KLExpansion` geometry object will be created and set as a domain geometry.
        | "KL_Full": a :class:`cuqi.geometry.KLExpansion_Full` geometry object will be created and set as a domain geometry.
        | "Step": a :class:`cuqi.geometry.StepExpansion` geometry object will be created and set as a domain geometry.
        | "CustomKL": a :class:`cuqi.geometry.CustomKL` geometry object will be created and set as a domain geometry.
        | None: a :class:`cuqi.geometry.Continuous1D` geometry object will be created and set as a domain geometry.

    field_params : dict
        | A dictionary of key word arguments that the underlying geometry accepts. (Passed to the underlying geometry when field type is `KL`, `KL_Full`, `CustomKL`, `Step`). For example, for `Step` field type, the dictionary can be `{"n_steps": 3}`.

    map : lambda function
        | Mapping used to modify field.

    imap : lambda function
        | Inverse of KL map.

    SNR : int
        | Signal-to-noise ratio


    observation_grid_map : lambda function
        | Function that takes the grid as input and returns a sub-grid of the nodes where observations are available, e.g. `observation_grid_map = lambda x: x[np.where(x>5.0)]`. 

    Attributes
    ----------
    data : ndarray
        Generated (noisy) data

    model : cuqi.model.PDEModel_1D
        Poisson 1D model

    prior : cuqi.distribution.Distribution
        Distribution of the prior

    likelihood : cuqi.likelihood.Likelihood
        Likelihood function

    exactSolution : ndarray
        Exact solution (ground truth)

    exactData : ndarray
        Noise free data   

    Methods
    ----------
    MAP()
        Compute MAP estimate of posterior.
        NB: Requires prior to be defined.

    sample_posterior(Ns)
        Sample Ns samples of the posterior.
        NB: Requires prior to be defined.

    """
    def __init__(self, dim=128, endpoint=1, source=lambda xs: 10*np.exp( -( (xs - 0.5)**2 ) / 0.02), field_type=None, field_params=None, map=None, imap=None, SNR=200, observation_grid_map=None):

        # Prepare PDE form
        N = dim-1   # Number of solution nodes
        dx = endpoint/N   # step size
        grid = np.linspace(dx, endpoint, N, endpoint=False)
        Dx = - np.diag(np.ones(N), 0) + np.diag(np.ones(N-1), 1) #Dx
        vec = np.zeros(N)
        vec[0] = 1
        Dx = np.concatenate([vec.reshape([1, -1]), Dx], axis=0)
        Dx /= dx # FD derivative matrix
        rhs = source(grid)
        
        # Grids for model
        grid_domain = np.linspace(0, endpoint, dim, endpoint=True)
        grid_range  = np.linspace(1./(dim-1), endpoint, dim-1, endpoint=False)

        # PDE form: LHS(x)u=rhs(x)
        grid_obs = grid_range
        if observation_grid_map is not None:
            grid_obs = observation_grid_map(grid_range)
        PDE_form = lambda x: (Dx.T @ np.diag(x) @ Dx, rhs)
        PDE = cuqi.pde.SteadyStateLinearPDE(PDE_form, grid_sol=grid_range,  grid_obs=grid_obs)

        # Set up geometries for model
        if field_params is None:
            field_params = {}
        if isinstance(field_type,Geometry):
            domain_geometry = field_type
        elif field_type=="KL":
            domain_geometry = KLExpansion(grid_domain, **field_params)
        elif field_type=="KL_Full":
            domain_geometry = KLExpansion_Full(grid_domain, **field_params)
        elif field_type=="Step":
            domain_geometry = StepExpansion(grid_domain, **field_params)
        elif field_type=="CustomKL":
            domain_geometry = CustomKL(grid_domain, **field_params)
        else:
            domain_geometry = Continuous1D(grid_domain)

        if map is not None:
            domain_geometry = MappedGeometry(domain_geometry, map, imap)

        range_geometry = Continuous1D(grid_range)

        # Prepare model
        model = cuqi.model.PDEModel(PDE,range_geometry,domain_geometry)

        # Set up exact solution
        x_exact = np.exp( 5*grid_domain*np.exp(-2*grid_domain)*np.sin(endpoint-grid_domain) )   
        x_exact = CUQIarray(x_exact, is_par=False, geometry=domain_geometry)

        # Generate exact data
        y_exact = model.forward(x_exact,is_par=False)

        # Add noise to data
        sigma = np.linalg.norm(y_exact)/SNR
        sigma2 = sigma*sigma # variance of the observation Gaussian noise
        data = y_exact + np.random.normal(0, sigma, y_exact.shape)

<<<<<<< HEAD
        likelihood = cuqi.distribution.Gaussian(model, sigma2*np.eye(model.range_dim)).to_likelihood(data)
        prior = cuqi.distribution.Gaussian(np.zeros(model.domain_dim), 1)
=======
        # Bayesian model
        x = cuqi.distribution.GaussianCov(np.zeros(model.domain_dim), 1)
        y = cuqi.distribution.GaussianCov(model, sigma2*np.eye(model.range_dim))
>>>>>>> 1b287f83

        # Initialize Deconvolution as BayesianProblem problem
        super().__init__(y, x, y=data)

        # Store exact values
        self.exactSolution = x_exact
        self.exactData = y_exact

class Heat_1D(BayesianProblem):
    """
    1D Heat test problem. Discretized Heat equation (time-dependent linear PDE).

    Parameters
    ------------
    dim : int
        | size of the grid for the heat problem

    endpoint : float
        | Location of end-point of grid.
    
    max_time : float
        | The last time step.
    
    field_type : str or cuqi.geometry.Geometry
        | Field type of domain. The accepted values are:
        | a Geometry object.
        | "KL": a :class:`cuqi.geometry.KLExpansion` geometry object will be created and set as a domain geometry.
        | "KL_Full": a :class:`cuqi.geometry.KLExpansion_Full` geometry object will be created and set as a domain geometry.
        | "Step": a :class:`cuqi.geometry.StepExpansion` geometry object will be created and set as a domain geometry.
        | "CustomKL": a :class:`cuqi.geometry.CustomKL` geometry object will be created and set as a domain geometry.
        | None: a :class:`cuqi.geometry.Continuous1D` geometry object will be created and set as a domain geometry.

    field_params : dict
        | A dictionary of key word arguments that the underlying geometry accepts. (Passed to the underlying geometry when field type is `KL`, `KL_Full`, `CustomKL`, `Step`). For example, for `Step` field type, the dictionary can be `{"n_steps": 3}`.

    map : lambda function
        | If given, an underlying `MappedGeometry` geometry object is created which applies the mapping on the field, e.g. for log parameterization: `map = lambda x:np.exp(x)`.

    imap : lambda function
        | The inverse of the provided map. 

    SNR : int
        | Signal-to-noise ratio

    exactSolution : ndarray or CUQIarray
        | The exact solution of the problem which is the heat model initial condition in this test problem. If provided as None, an exact solution is generated, if provided as ndarray, it is assumed to be function values and it is converted to a CUQIarray.


    observation_grid_map : lambda function
       | Function that takes the grid as input and returns a sub-grid of the nodes where observations are available, e.g. `observation_grid_map = lambda x: x[np.where(x>5.0)]`. 
 
    Attributes
    ----------
    data : ndarray
        Generated (noisy) data

    model : cuqi.model.PDEModel_1D
        Heat 1D model

    prior : cuqi.distribution.Distribution
        Distribution of the prior

    likelihood : cuqi.likelihood.Likelihood
        Likelihood function

    exactSolution : ndarray
        Exact solution (ground truth)

    exactData : ndarray
        Noise free data   

    Methods
    ----------
    MAP()
        Compute MAP estimate of posterior.
        NB: Requires prior to be defined.

    sample_posterior(Ns)
        Sample Ns samples of the posterior.
        NB: Requires prior to be defined.

    """
    def __init__(self, dim=128, endpoint=1, max_time=0.2, field_type=None, field_params=None,map=None, imap=None, SNR=200, exactSolution=None, observation_grid_map=None):
        

        # Prepare PDE form
        N = dim   # Number of solution nodes
        dx = endpoint/(N+1)   # space step size
        cfl = 5/11 # the cfl condition to have a stable solution
        dt_approx = cfl*dx**2 # defining approximate time step size
        max_iter = int(max_time/dt_approx) # number of time steps
        Dxx = (np.diag( -2*np.ones(N) ) + np.diag(np.ones(N-1),-1) + np.diag(np.ones(N-1),1))/dx**2 # FD diffusion operator
        
        # Grids for model
        grid_domain = np.linspace(dx, endpoint, N, endpoint=False)
        grid_range = np.linspace(dx, endpoint, N, endpoint=False) 
        time_steps = np.linspace(0,max_time,max_iter+1,endpoint=True)

        # PDE form (diff_op, IC, time_steps)
        grid_obs = grid_range
        if observation_grid_map is not None:
            grid_obs = observation_grid_map(grid_obs)

        def PDE_form(IC, t): return (Dxx, np.zeros(N), IC)
        PDE = cuqi.pde.TimeDependentLinearPDE(
            PDE_form, time_steps, grid_sol=grid_domain, grid_obs=grid_obs)

        # Set up geometries for model
        if field_params is None:
            field_params = {}
        if isinstance(field_type,Geometry):
            domain_geometry = field_type
        elif field_type=="KL":
            domain_geometry = KLExpansion(grid_domain, **field_params)
        elif field_type=="KL_Full":
            domain_geometry = KLExpansion_Full(grid_domain, **field_params)
        elif field_type=="Step":
            domain_geometry = StepExpansion(grid_domain, **field_params)
        elif field_type=="CustomKL":
            domain_geometry = CustomKL(grid_domain, **field_params)
        else:
            domain_geometry = Continuous1D(grid_domain)
        if map is not None:
            domain_geometry = MappedGeometry(domain_geometry,map,imap)
        range_geometry = Continuous1D(grid_obs)

        # Prepare model
        model = cuqi.model.PDEModel(PDE,range_geometry,domain_geometry)
        if exactSolution is not None:
            x_exact = CUQIarray(exactSolution, is_par = False, geometry=domain_geometry)
        # Set up exact solution
        
        else:
            if field_type=="Step":
                n_steps = domain_geometry.n_steps
                x_exact = CUQIarray(domain_geometry.par2fun(np.array(range(n_steps))), is_par=False, geometry=domain_geometry)
            else:
                grid_domain = model.domain_geometry.grid
                x_exact = grid_domain*np.exp(-2*grid_domain)*np.sin(endpoint-grid_domain)
                x_exact = CUQIarray(x_exact, is_par=False, geometry=domain_geometry)
        #x_exact = 100*grid_domain*np.exp(-5*grid_domain)*np.sin(endpoint-grid_domain)
        # Generate exact data
        y_exact = model.forward(x_exact, is_par=False)
        # Add noise to data
        sigma = np.linalg.norm(y_exact)/SNR
        sigma2 = sigma*sigma # variance of the observation Gaussian noise
<<<<<<< HEAD
        data = b_exact + np.random.normal( 0, sigma, b_exact.shape )

        likelihood = cuqi.distribution.Gaussian(model, sigma2*np.eye(model.range_dim)).to_likelihood(data)
        prior = cuqi.distribution.Gaussian(np.zeros(model.domain_dim), 1)
=======
        data = y_exact + np.random.normal(0, sigma, y_exact.shape)
>>>>>>> 1b287f83

        # Bayesian model
        x = cuqi.distribution.GaussianCov(np.zeros(model.domain_dim), 1)
        y = cuqi.distribution.GaussianCov(model(x), sigma2*np.eye(model.range_dim))
        
        # Initialize Deconvolution as BayesianProblem problem
        super().__init__(y, x, y=data)

        # Store exact values
        self.exactSolution = x_exact
        self.exactData = y_exact
        self.infoString = f"Noise type: Additive i.i.d. noise with mean zero and signal to noise ratio: {SNR}"


class Abel_1D(BayesianProblem):
    """
    1D Abel test problem. 1D model of rotationally symmetric computed tomography.

    Parameters
    ------------
    dim : int
        size of the grid for the problem

    endpoint : float
        Location of end-point of grid.
    
    field_type : str or cuqi.geometry.Geometry
        Field type of domain.

    KL_map : lambda function
        Mapping used to modify field.

    KL_imap : lambda function
        Inverse of KL map.

    SNR : int
        Signal-to-noise ratio

    Attributes
    ----------
    data : ndarray
        Generated (noisy) data

    model : cuqi.model.LinearModel
        Abel 1D model

    prior : cuqi.distribution.Distribution
        Distribution of the prior

    likelihood : cuqi.likelihood.Likelihood
        Likelihood function

    exactSolution : ndarray
        Exact solution (ground truth)

    exactData : ndarray
        Noise free data   

    Methods
    ----------
    MAP()
        Compute MAP estimate of posterior.
        NB: Requires prior to be defined.

    sample_posterior(Ns)
        Sample Ns samples of the posterior.
        NB: Requires prior to be defined.

    """
    def __init__(self, dim=128, endpoint=1, field_type=None, field_params=None, KL_map=None, KL_imap=None, SNR=100):
        N = dim # number of quadrature points
        h = endpoint/N # quadrature weight

        tvec = np.linspace(h/2, endpoint-h/2, N).reshape(1, -1) 
        svec = tvec.reshape(-1, 1) + h/2
        tmat = np.tile( tvec, [N, 1] )
        smat = np.tile( svec, [1, N] )
        
        idx = np.where(tmat<smat) # only applying the quadrature on 0<x<1
        A = np.zeros([N,N]) # Abel integral operator
        A[idx[0], idx[1]] = h/np.sqrt( np.abs( smat[idx[0], idx[1]] - tmat[idx[0], idx[1]] ) )

        # discretization
        grid = np.linspace(0, endpoint, N)

        # Geometry
        if field_params is None:
            field_params = {}
        if isinstance(field_type,Geometry):
            domain_geometry = field_type
        elif field_type=="KL":
            domain_geometry = KLExpansion(grid,**field_params)
        elif field_type=="Step":
            domain_geometry = StepExpansion(grid,**field_params)
        elif field_type=="CustomKL":
            domain_geometry = CustomKL(grid,**field_params)
        else:
            domain_geometry = Continuous1D(grid)

        if KL_map is not None:
            domain_geometry = MappedGeometry(domain_geometry,KL_map,KL_imap)

        range_geometry = Continuous1D(grid)

        # Set up model
        model = LinearModel(A,range_geometry=range_geometry, domain_geometry=domain_geometry)
    
        # Set up exact solution
        x_exact = np.sin(tvec*np.pi)*np.exp(-2*tvec)
        x_exact.shape = (dim,)
        x_exact = CUQIarray(x_exact, is_par=False, geometry=domain_geometry)

        # Generate exact data
        y_exact = model.forward(x_exact,is_par=False)

        # Add noise to data
        sigma = np.linalg.norm(y_exact)/SNR
        sigma2 = sigma*sigma # variance of the observation Gaussian noise
<<<<<<< HEAD
        data = b_exact + np.random.normal(0, sigma, b_exact.shape )

        likelihood = cuqi.distribution.Gaussian(model, sigma2*np.eye(model.range_dim)).to_likelihood(data)
        prior = cuqi.distribution.Gaussian(np.zeros(model.domain_dim), 1)
=======
        data = y_exact + np.random.normal(0, sigma, y_exact.shape )
>>>>>>> 1b287f83

        # Bayesian model
        x = cuqi.distribution.GaussianCov(np.zeros(model.domain_dim), 1)
        y = cuqi.distribution.GaussianCov(model(x), sigma2*np.eye(model.range_dim))
        
        # Initialize Deconvolution as BayesianProblem problem
        super().__init__(y, x, y=data)

        # Store exact values
        self.exactSolution = x_exact
        self.exactData = y_exact


class Deconv_1D(BayesianProblem):
    """
    1D Deconvolution test problem. Discreate linear problem from blurring kernel.

    Parameters
    ------------
    dim : int
        size of the grid for the problem

    endpoint : float
        Location of end-point of grid.
    
    field_type : str or cuqi.geometry.Geometry
        Field type of domain.

    KL_map : lambda function
        Mapping used to modify field.

    KL_imap : lambda function
        Inverse of KL map.

    SNR : int
        Signal-to-noise ratio

    Attributes
    ----------
    data : ndarray
        Generated (noisy) data

    model : cuqi.model.LinearModel
        Deconvolution 1D model

    prior : cuqi.distribution.Distribution
        Distribution of the prior

    likelihood : cuqi.likelihood.Likelihood
        Likelihood function

    exactSolution : ndarray
        Exact solution (ground truth)

    exactData : ndarray
        Noise free data   

    Methods
    ----------
    MAP()
        Compute MAP estimate of posterior.
        NB: Requires prior to be defined.

    sample_posterior(Ns)
        Sample Ns samples of the posterior.
        NB: Requires prior to be defined.

    """
    def __init__(self, dim=128, endpoint=1, kernel=None, blur_size=48, field_type=None, field_params=None, KL_map=None, KL_imap=None, SNR=100):
        N = dim # number of quadrature points
        h = endpoint/N # quadrature weight
        grid = np.linspace(0, endpoint, N)

        if kernel is None:
            kernel = lambda x, y, blur_size_var: blur_size_var / 2*np.exp(-blur_size*abs((x-y)))   # blurring kernel
        
        # convolution matrix
        T1, T2 = np.meshgrid(grid, grid)
        A = h*kernel(T1, T2, blur_size)
        maxval = A.max()
        A[A < 5e-3*maxval] = 0
        A = csc_matrix(A)   # make A sparse
        
        # discretization
        if isinstance(field_type,Geometry):
            domain_geometry = field_type
        elif field_type=="KL":
            domain_geometry = KLExpansion(grid,field_params)
        elif field_type=="Step":
            domain_geometry = StepExpansion(grid)
        elif field_type=="CustomKL":
            domain_geometry = CustomKL(grid,field_params)
        else:
            domain_geometry = Continuous1D(grid)

        if KL_map is not None:
            domain_geometry = MappedGeometry(domain_geometry,KL_map,KL_imap)

        range_geometry = Continuous1D(grid)

        # Set up model
        model = LinearModel(A,range_geometry=range_geometry, domain_geometry=domain_geometry)
    
        # Prior
<<<<<<< HEAD
        prior = cuqi.distribution.Gaussian(np.zeros(model.domain_dim), 1, geometry=model.domain_geometry)
=======
        prior = cuqi.distribution.GaussianCov(np.zeros(model.domain_dim), 1, geometry=model.domain_geometry, name="x")
>>>>>>> 1b287f83

        # Set up exact solution
        x_exact = prior.sample()

        # Generate exact data
        y_exact = model.forward(x_exact)

        # Add noise to data
        sigma = np.linalg.norm(y_exact)/SNR
        sigma2 = sigma*sigma # variance of the observation Gaussian noise
        data = y_exact + np.random.normal(0, sigma, y_exact.shape)

<<<<<<< HEAD
        likelihood = cuqi.distribution.Gaussian(model, sigma2*np.eye(model.range_dim)).to_likelihood(data)
=======
        likelihood = cuqi.distribution.GaussianCov(model(prior), sigma2*np.eye(model.range_dim), name="y").to_likelihood(data)
>>>>>>> 1b287f83
        
        # Initialize Deconvolution as BayesianProblem problem
        super().__init__(likelihood, prior)

        # Store exact values
        self.exactSolution = x_exact
        self.exactData = y_exact


#=============================================================================
class Deconvolution2D(BayesianProblem):
    """
    
    Create a 2D Deconvolution test problem defined by the inverse problem

    .. math::

        \mathbf{b} = \mathbf{A}\mathbf{x},

    where :math:`\mathbf{b}` is a (noisy) blurred image,
    :math:`\mathbf{x}` is a sharp image and
    :math:`\mathbf{A}` is a convolution operator.

    The convolution operator is defined by specifying a point spread function and
    boundary conditions and is computed (matrix-free) via scipy.signal.fftconvolve.
    The inputs are padded to fit the boundary conditions.
    https://docs.scipy.org/doc/scipy/reference/generated/scipy.signal.fftconvolve.html.

    Parameters
    ----------
    dim : int
        | size of the (dim,dim) deconvolution problem

    PSF : string or ndarray
        | Determines type of the underlying point spread function (PSF).
        | 'Gauss' - a Gaussian blur
        | 'Moffat' - a Moffat blur blur
        | 'Defocus' - an out-of-focus blur
        | ndarray - Custom user-specified PSF

    PSF_param : scalar
        | A parameter that determines the shape of the PSF;
        | the larger the parameter, the larger blur on the image.
        | Ignored if PSF is given as ndarray

    PSF_size : int
        | Defines the size of the PSF. The size becomes (PSF_size, PSF_size).
        | Ignored if PSF is given as ndarray

    BC : string
        | Boundary conditions of convolution
        | 'zero' - Zero boundary
        | 'periodic' - Periodic boundary
        | 'Neumann' - Neumann (reflective) boundary
        | 'Mirror' - Mirrored boundary
        | 'Nearest' - Replicates last element of boundary
        
    phantom : string
        | The phantom (sharp image) that is convolved.
        | 'astronaut' - a photo of an astronaut.
        | 'camera' - a photo of a man with a camera.
        | 'cat' - a photo of a cat.
        | 'satellite' - a photo of a satellite.

    noise_type : string
        | The type of noise
        | "Gaussian" - Gaussian white noise¨
        | "scaledGaussian" - Gaussian noise where standard deviation is scaled by by data.

    noise_std : scalar
        | Standard deviation of the noise.

    prior : Distribution
        | Option to set the prior distribution.
        | If set all components of the posterior
        | are defined and sampling can be achieved.

    Attributes
    ----------
    data : CUQIarray
        Generated (noisy) data

    model : Model
        Deconvolution forward model

    prior : Distribution
        Distribution of the prior

    likelihood : Likelihood
        The likelihood function
        (automatically computed from data distribution)

    exactSolution : CUQIarray
        Exact solution (ground truth)

    exactData : CUQIarray
        Noise free data.

    Methods
    -------
    MAP()
        Compute MAP estimate of posterior.
        NB: Requires prior to be defined

    sample_posterior(Ns)
        Sample Ns samples of the posterior.
        NB: Requires prior to be defined
    """
    def __init__(self,
        dim=128,
        PSF="gauss",
        PSF_param=2.56,
        PSF_size=21,
        BC="periodic",
        phantom="satellite",
        noise_type="gaussian",
        noise_std=0.0036,
        prior = None):
        
        # setting up the geometry
        domain_geometry = Image2D((dim, dim))
        range_geometry = Image2D((dim, dim))

        # set boundary conditions
        if (BC.lower() == "neumann"):
            BC = "symmetric"
        elif (BC.lower() == "zero"):
            BC = "constant" # cval = 0
        elif (BC.lower() == "nearest"):
            BC = "edge" # the input is extended by replicating the last pixel
        elif (BC.lower() == "mirror"):
            BC = "reflect" # reflecting about the center of the last pixel
        elif (BC.lower() == "periodic"):
            BC = "wrap"
        else:
            raise TypeError("Unknown BC type")

        # Set up PSF.
        if isinstance(PSF, np.ndarray):
            P = PSF
        elif isinstance(PSF, str):
            if PSF.lower() == "gauss":
                P, _ = _GaussPSF(np.array([PSF_size, PSF_size]), PSF_param)
            elif PSF.lower() == "moffat":
                P, _ = _MoffatPSF(np.array([PSF_size, PSF_size]), PSF_param, 1)
            elif PSF.lower() == "defocus":
                P, _ = _DefocusPSF(np.array([PSF_size, PSF_size]), PSF_param)
        else:
            raise TypeError(f"Unknown PSF: {PSF}.")

        # build forward model
        model = cuqi.model.LinearModel(lambda x: _proj_forward_2D(x, P, BC), 
                                       lambda x: _proj_backward_2D(x, P, BC), 
                                       range_geometry, 
                                       domain_geometry)

        # User provided phantom as ndarray
        if isinstance(phantom, np.ndarray):
            if phantom.ndim > 2:
                raise ValueError("Input phantom image must be an image (matrix) or vector")
            if phantom.ndim == 1:
                N = int(round(np.sqrt(len(phantom))))
                phantom = phantom.reshape(N,N)
            phantom = cuqi.data.imresize(phantom, dim) # Resize phantom (if wrong size)
            x_exact2D = phantom
        # If phantom is string its a specific case
        elif isinstance(phantom, str):
            if phantom.lower() == "satellite":
                x_exact2D = cuqi.data.satellite(size=dim)
            elif phantom.lower() == "cat":
                x_exact2D = cuqi.data.cat(size=dim)
            elif phantom.lower() == "camera":
                x_exact2D = cuqi.data.camera(size=dim)
            elif phantom.lower() == "astronaut":
                x_exact2D = cuqi.data.astronaut(size=dim)
            else:
                raise TypeError(f"Unknown phantom: {phantom}.")
        else:
            raise TypeError("Unknown phantom type. Must be ndarray or string.")

        x_exact = x_exact2D.flatten()
        x_exact = CUQIarray(x_exact, is_par=True, geometry=domain_geometry)

        # Generate exact data (blurred)
        y_exact = model@x_exact

        # Create prior
        if prior is None:
            prior = cuqi.distribution.GaussianCov(np.zeros(model.domain_dim), 1, geometry=domain_geometry, name="x")

        # Data distribution
        if noise_type.lower() == "gaussian":
<<<<<<< HEAD
            data_dist = cuqi.distribution.Gaussian(model, noise_std**2, geometry=range_geometry)
        elif noise_type.lower() == "scaledgaussian":
            data_dist = cuqi.distribution.Gaussian(model, (b_exact*noise_std)**2, geometry=range_geometry)
=======
            data_dist = cuqi.distribution.GaussianCov(model(prior), noise_std**2, geometry=range_geometry, name="y")
        elif noise_type.lower() == "scaledgaussian":
            data_dist = cuqi.distribution.GaussianCov(model(prior), (y_exact*noise_std)**2, geometry=range_geometry, name="y")
>>>>>>> 1b287f83
        else:
            raise NotImplementedError("This noise type is not implemented")
        
        # Generate noisy data
        data = data_dist(x_exact).sample()

        # Likelihood
        likelihood = data_dist.to_likelihood(data)
        
        # Initialize Deconvolution as BayesianProblem problem
        super().__init__(likelihood, prior)

        self.exactSolution = x_exact
        self.exactData = y_exact
        self.infoString = "Noise type: Additive {} with std: {}".format(noise_type.capitalize(),noise_std)
        self.Miscellaneous = {"PSF" : P, "BC": BC}

#=========================================================================
def _proj_forward_2D(X, P, BC):
    PSF_size = max(P.shape)
    X_padded = np.pad(X, PSF_size//2, mode=BC)
    Ax = fftconvolve(X_padded, P, mode='valid')
    if not PSF_size & 0x1: # If PSF_size is even
        Ax = Ax[1:, 1:] # Remove first row and column to fit convolve math
    return Ax

#=========================================================================
def _proj_backward_2D(B, P, BC):
    P = np.flipud(np.fliplr(P)) # Flip PSF
    return _proj_forward_2D(B, P, BC)

# ===================================================================
# Array with PSF for Gaussian blur (astronomic turbulence)
# ===================================================================
def _GaussPSF(dim, s):
    if hasattr(dim, "__len__"):
        m, n = dim[0], dim[1]
    else:
        m, n = dim, dim
    s1, s2 = s, s
    
    # Set up grid points to evaluate the Gaussian function
    x = np.arange(-np.fix(n/2), np.ceil(n/2))
    y = np.arange(-np.fix(m/2), np.ceil(m/2))
    X, Y = np.meshgrid(x, y)

    # Compute the Gaussian, and normalize the PSF.
    PSF = np.exp( -0.5* ((X**2)/(s1**2) + (Y**2)/(s2**2)) )
    PSF /= PSF.sum()

    # find the center
    mm, nn = np.where(PSF == PSF.max())
    center = np.array([mm[0], nn[0]])

    return PSF, center.astype(int)
# ===================================================================
# Array with PSF for Moffat blur (astronomical telescope)
# ===================================================================
def _MoffatPSF(dim, s, beta):
    if hasattr(dim, "__len__"):
        m, n = dim[0], dim[1]
    else:
        m, n = dim, dim
    s1, s2 = s, s
    
    # Set up grid points to evaluate the Gaussian function
    x = np.arange(-np.fix(n/2), np.ceil(n/2))
    y = np.arange(-np.fix(m/2), np.ceil(m/2))
    X, Y = np.meshgrid(x, y)

    # Compute the Gaussian, and normalize the PSF.
    PSF = ( 1 + (X**2)/(s1**2) + (Y**2)/(s2**2) )**(-beta)
    PSF = PSF / PSF.sum()

    # find the center
    mm, nn = np.where(PSF == PSF.max())
    center = np.array([mm[0], nn[0]])

    return PSF, center.astype(int)
# ===================================================================
# Array with PSF for out-of-focus blur
# ===================================================================
def _DefocusPSF(dim, R):
    if hasattr(dim, "__len__"):
        m, n = dim[0], dim[1]
    else:
        m, n = dim, dim
    
    center = np.fix((np.array([m, n]))/2)
    if (R == 0):    
        # the PSF is a delta function and so the blurring matrix is I
        PSF = np.zeros((m, n))
        PSF[center[0], center[1]] = 1
    else:
        PSF = np.ones((m, n)) / (np.pi * R**2)
        k = np.arange(1, max(m, n)+1)
        aa, bb = (k-center[0])**2, (k-center[1])**2
        A, B = np.meshgrid(aa, aa), np.meshgrid(bb, bb)
        idx = np.array(((A[0].T + B[0]) > (R**2)))
        PSF[idx] = 0
    PSF = PSF / PSF.sum()

    return PSF, center.astype(int)


#=============================================================================
class WangCubic(BayesianProblem):
    """ Two parameters and one observation cubic test problem.
    
    Parameters
    ------------
    noise_std : scalar
        Standard deviation of the noise

    prior : cuqi.distribution.Distribution
        Distribution of the prior
    
    data : scalar
        Observed data
    
    Notes
    -----
    Based on Section 3.3.2 in Wang (2015):
    Z. Wang, "An Optimization Based Algorithm for Bayesian Inference". Master thesis. MIT. 2015  
    https://dspace.mit.edu/bitstream/handle/1721.1/98815/921147308-MIT.pdf?sequence=1&isAllowed=y

    """
    def __init__(self, noise_std=1, prior=None, data=None):
        # forward model and gradient
        def forward(x):
            return 10*x[1] - 10*x[0]**3 + 5*x[0]**2 + 6*x[0]
        def gradient(direction, x):
            # Jacobian.T @ direction
            return np.vstack([-30*x[0]**2 + 10*x[0] + 6, 10]) @ direction
        model = cuqi.model.Model(forward, range_geometry=1, domain_geometry=2, gradient=gradient)

        # define prior
        if prior is None:
            prior = cuqi.distribution.Gaussian(np.array([1, 0]), 1, name="x")

        # data
        if data is None:
            data = 1

        # data distribution is Gaussian
<<<<<<< HEAD
        data_dist = cuqi.distribution.Gaussian(model, noise_std**2)
=======
        data_dist = cuqi.distribution.Gaussian(model(prior), noise_std, name="y")
>>>>>>> 1b287f83

        # Define Gaussian likelihood
        likelihood = data_dist.to_likelihood(data)

        # Set up Bayesian Problem
        super().__init__(likelihood, prior)

        # Store exact values
        self.exactSolution = None
        self.exactData = None
        self.infoString = "Noise type: Additive {} with std: {}".format('Gaussian', noise_std)<|MERGE_RESOLUTION|>--- conflicted
+++ resolved
@@ -89,17 +89,12 @@
         # Store forward model
         model = LinearModel(A)
         
-<<<<<<< HEAD
-        # Store data_dist
-        data_dist = Gaussian(model, noise_std**2)
-=======
         # Prior
         if prior is None:
-            prior = Gaussian(np.zeros(dim), 1, np.eye(dim), name="x")
+            prior = Gaussian(np.zeros(dim), 1, name="x")
 
         # Store data distribution
-        data_dist = Gaussian(model(prior), noise_std, np.eye(dim), name="y")
->>>>>>> 1b287f83
+        data_dist = Gaussian(model(prior), noise_std**2, name="y")
         
         # Generate inverse-crime free data (still same blur size)
         data, f_true, g_true = self._generateData(mesh, kernel, blur_size, data_dist)
@@ -238,15 +233,9 @@
 
         # Define and add noise #TODO: Add Poisson and logpoisson
         if noise_type.lower() == "gaussian":
-<<<<<<< HEAD
-            data_dist = cuqi.distribution.Gaussian(model, noise_std**2)
+            data_dist = cuqi.distribution.Gaussian(model(prior), noise_std**2, name="y")
         elif noise_type.lower() == "scaledgaussian":
-            data_dist = cuqi.distribution.Gaussian(model, sqrtcov=b_exact*noise_std)
-=======
-            data_dist = cuqi.distribution.Gaussian(model(prior), noise_std, np.eye(dim), name="y")
-        elif noise_type.lower() == "scaledgaussian":
-            data_dist = cuqi.distribution.Gaussian(model(prior), y_exact*noise_std, np.eye(dim), name="y")
->>>>>>> 1b287f83
+            data_dist = cuqi.distribution.Gaussian(model(prior), (y_exact*noise_std)**2, name="y")
         else:
             raise NotImplementedError("This noise type is not implemented")
         
@@ -538,14 +527,9 @@
         sigma2 = sigma*sigma # variance of the observation Gaussian noise
         data = y_exact + np.random.normal(0, sigma, y_exact.shape)
 
-<<<<<<< HEAD
-        likelihood = cuqi.distribution.Gaussian(model, sigma2*np.eye(model.range_dim)).to_likelihood(data)
-        prior = cuqi.distribution.Gaussian(np.zeros(model.domain_dim), 1)
-=======
         # Bayesian model
-        x = cuqi.distribution.GaussianCov(np.zeros(model.domain_dim), 1)
-        y = cuqi.distribution.GaussianCov(model, sigma2*np.eye(model.range_dim))
->>>>>>> 1b287f83
+        x = cuqi.distribution.Gaussian(np.zeros(model.domain_dim), 1)
+        y = cuqi.distribution.Gaussian(model, sigma2)
 
         # Initialize Deconvolution as BayesianProblem problem
         super().__init__(y, x, y=data)
@@ -692,18 +676,11 @@
         # Add noise to data
         sigma = np.linalg.norm(y_exact)/SNR
         sigma2 = sigma*sigma # variance of the observation Gaussian noise
-<<<<<<< HEAD
-        data = b_exact + np.random.normal( 0, sigma, b_exact.shape )
-
-        likelihood = cuqi.distribution.Gaussian(model, sigma2*np.eye(model.range_dim)).to_likelihood(data)
-        prior = cuqi.distribution.Gaussian(np.zeros(model.domain_dim), 1)
-=======
         data = y_exact + np.random.normal(0, sigma, y_exact.shape)
->>>>>>> 1b287f83
 
         # Bayesian model
-        x = cuqi.distribution.GaussianCov(np.zeros(model.domain_dim), 1)
-        y = cuqi.distribution.GaussianCov(model(x), sigma2*np.eye(model.range_dim))
+        x = cuqi.distribution.Gaussian(np.zeros(model.domain_dim), 1)
+        y = cuqi.distribution.Gaussian(model(x), sigma2)
         
         # Initialize Deconvolution as BayesianProblem problem
         super().__init__(y, x, y=data)
@@ -818,18 +795,11 @@
         # Add noise to data
         sigma = np.linalg.norm(y_exact)/SNR
         sigma2 = sigma*sigma # variance of the observation Gaussian noise
-<<<<<<< HEAD
-        data = b_exact + np.random.normal(0, sigma, b_exact.shape )
-
-        likelihood = cuqi.distribution.Gaussian(model, sigma2*np.eye(model.range_dim)).to_likelihood(data)
-        prior = cuqi.distribution.Gaussian(np.zeros(model.domain_dim), 1)
-=======
         data = y_exact + np.random.normal(0, sigma, y_exact.shape )
->>>>>>> 1b287f83
 
         # Bayesian model
-        x = cuqi.distribution.GaussianCov(np.zeros(model.domain_dim), 1)
-        y = cuqi.distribution.GaussianCov(model(x), sigma2*np.eye(model.range_dim))
+        x = cuqi.distribution.Gaussian(np.zeros(model.domain_dim), 1)
+        y = cuqi.distribution.Gaussian(model(x), sigma2)
         
         # Initialize Deconvolution as BayesianProblem problem
         super().__init__(y, x, y=data)
@@ -930,11 +900,7 @@
         model = LinearModel(A,range_geometry=range_geometry, domain_geometry=domain_geometry)
     
         # Prior
-<<<<<<< HEAD
-        prior = cuqi.distribution.Gaussian(np.zeros(model.domain_dim), 1, geometry=model.domain_geometry)
-=======
-        prior = cuqi.distribution.GaussianCov(np.zeros(model.domain_dim), 1, geometry=model.domain_geometry, name="x")
->>>>>>> 1b287f83
+        prior = cuqi.distribution.Gaussian(np.zeros(model.domain_dim), 1, geometry=model.domain_geometry, name="x")
 
         # Set up exact solution
         x_exact = prior.sample()
@@ -947,11 +913,7 @@
         sigma2 = sigma*sigma # variance of the observation Gaussian noise
         data = y_exact + np.random.normal(0, sigma, y_exact.shape)
 
-<<<<<<< HEAD
-        likelihood = cuqi.distribution.Gaussian(model, sigma2*np.eye(model.range_dim)).to_likelihood(data)
-=======
-        likelihood = cuqi.distribution.GaussianCov(model(prior), sigma2*np.eye(model.range_dim), name="y").to_likelihood(data)
->>>>>>> 1b287f83
+        likelihood = cuqi.distribution.Gaussian(model(prior), sigma2, name="y").to_likelihood(data)
         
         # Initialize Deconvolution as BayesianProblem problem
         super().__init__(likelihood, prior)
@@ -1140,19 +1102,13 @@
 
         # Create prior
         if prior is None:
-            prior = cuqi.distribution.GaussianCov(np.zeros(model.domain_dim), 1, geometry=domain_geometry, name="x")
+            prior = cuqi.distribution.Gaussian(np.zeros(model.domain_dim), 1, geometry=domain_geometry, name="x")
 
         # Data distribution
         if noise_type.lower() == "gaussian":
-<<<<<<< HEAD
-            data_dist = cuqi.distribution.Gaussian(model, noise_std**2, geometry=range_geometry)
+            data_dist = cuqi.distribution.Gaussian(model(prior), noise_std**2, geometry=range_geometry, name="y")
         elif noise_type.lower() == "scaledgaussian":
-            data_dist = cuqi.distribution.Gaussian(model, (b_exact*noise_std)**2, geometry=range_geometry)
-=======
-            data_dist = cuqi.distribution.GaussianCov(model(prior), noise_std**2, geometry=range_geometry, name="y")
-        elif noise_type.lower() == "scaledgaussian":
-            data_dist = cuqi.distribution.GaussianCov(model(prior), (y_exact*noise_std)**2, geometry=range_geometry, name="y")
->>>>>>> 1b287f83
+            data_dist = cuqi.distribution.Gaussian(model(prior), (y_exact*noise_std)**2, geometry=range_geometry, name="y")
         else:
             raise NotImplementedError("This noise type is not implemented")
         
@@ -1298,11 +1254,7 @@
             data = 1
 
         # data distribution is Gaussian
-<<<<<<< HEAD
-        data_dist = cuqi.distribution.Gaussian(model, noise_std**2)
-=======
-        data_dist = cuqi.distribution.Gaussian(model(prior), noise_std, name="y")
->>>>>>> 1b287f83
+        data_dist = cuqi.distribution.Gaussian(model(prior), noise_std**2, name="y")
 
         # Define Gaussian likelihood
         likelihood = data_dist.to_likelihood(data)
