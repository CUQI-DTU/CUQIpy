from __future__ import annotations
import numpy as np
import time
from typing import Tuple

import cuqi
from cuqi import config
<<<<<<< HEAD
from cuqi.distribution import Cauchy_diff, Gaussian, InverseGamma, Laplace_diff, Gaussian, GMRF, Lognormal, Posterior, LMRF, Laplace, Beta
=======
from cuqi.distribution import Distribution, GaussianCov, InverseGamma, Laplace_diff, Gaussian, GMRF, Lognormal, Posterior, LMRF, Beta, JointDistribution, GaussianPrec, GaussianSqrtPrec, Gamma
from cuqi.density import Density
>>>>>>> 1b287f83
from cuqi.model import LinearModel, Model
from cuqi.likelihood import Likelihood
from cuqi.geometry import _DefaultGeometry
from cuqi.utilities import ProblemInfo
from cuqi.samples import CUQIarray

from copy import copy

class BayesianProblem(object):
    """ Representation of a Bayesian inverse problem defined by any number of densities (distributions and likelihoods), e.g.

    .. math::

        \\begin{align*}
        \mathrm{density}_1 &\sim \pi_1 \\newline
        \mathrm{density}_2 &\sim \pi_2 \\newline
                           &\\vdots
        \end{align*}

    The main goal of this class is to provide fully automatic methods for computing samples or point estimates of the Bayesian problem.

    This class uses :class:`~cuqi.distribution.JointDistribution` to model the Bayesian problem,
    and to condition on observed data. We term the resulting distribution the *target distribution*.

    Parameters
    ----------
    \*densities: Density
        The densities that represent the Bayesian Problem.
        Each density is passed as comma-separated arguments.
        Can be Distribution, Likelihood etc.

    \**data: ndarray, Optional
        Any potential observed data. The data should be passed
        as keyword arguments, where the keyword is the name of the
        density that the data is associated with.
        Data can alternatively be set using the :meth:`set_data` method,
        after the problem has been initialized.

    Examples
    --------

    **Basic syntax**

    Given distributions for ``x``, ``y`` and ``z``, we can define a Bayesian problem
    and set the observed data ``y=y_data`` as follows:

    .. code-block:: python

        BP = BayesianProblem(x, y, z).set_data(y=y_data)

    **Complete example**

    Consider a Bayesian inverse problem with a Gaussian prior and a Gaussian likelihood.
    Assume that the forward model is a linear model with a known matrix
    :math:`\mathbf{A}: \mathbf{x} \mapsto \mathbf{y}` and  that we have observed data
    :math:`\mathbf{y}=\mathbf{y}^\mathrm{obs}`. The Bayesian model can be summarized as

    .. math::

        \\begin{align*}
        \mathbf{x} &\sim \mathcal{N}(\mathbf{0}, 0.1^2 \mathbf{I}) \\newline
        \mathbf{y} &\sim \mathcal{N}(\mathbf{A}\mathbf{x}, 0.05^2 \mathbf{I}).
        \end{align*}
    
    Using the :class:`BayesianProblem` class, we can define the problem, set the data and
    compute samples from the posterior distribution associated with the problem as well as
    estimates such as the Maximum Likelihood (ML) and Maximum A Posteriori (MAP).

    .. note::

        In this case, we use a forward model from the :mod:`~cuqi.testproblem` module, but any
        custom forward model can added via the :mod:`~cuqi.model` module.

    .. code-block:: python

        # Import modules
        import cuqi
        import numpy as np
        import matplotlib.pyplot as plt

        # Deterministic forward model and data (1D convolution)
        A, y_data, probInfo = cuqi.testproblem.Deconvolution1D.get_components()

        # Bayesian model
        x = cuqi.distribution.Gaussian(np.zeros(A.domain_dim), 0.1)
        y = cuqi.distribution.Gaussian(A@x, 0.05)

        # Define Bayesian problem and set data
        BP = cuqi.problem.BayesianProblem(y, x).set_data(y=y_data)

        # Compute MAP estimate
        x_MAP = BP.MAP()

        # Compute samples from posterior
        x_samples = BP.sample_posterior(1000)

        # Plot results
        x_samples.plot_ci(exact=probInfo.exactSolution)
        plt.show()
        
        # Plot difference between MAP and sample mean
        (x_MAP - x_samples.mean()).plot()
        plt.title("MAP estimate - sample mean")
        plt.show()

    Notes
    -----

    In the simplest form the Bayesian problem represents a posterior distribution defined by two densities, i.e.,
    
    .. math::

        \pi_\mathrm{posterior}(\\boldsymbol{\\theta} \mid \mathbf{y}) \propto \pi_1(\mathbf{y} \mid \\boldsymbol{\\theta}) \pi_2(\\boldsymbol{\\theta}),

    where :math:`\pi_1(\mathbf{y} \mid \\boldsymbol{\\theta})` is a :class:`~cuqi.likelihood.Likelihood` function and :math:`\pi_2(\\boldsymbol{\\theta})` is a :class:`~cuqi.distribution.Distribution`.
    In this two-density case, the joint distribution reduces to a :class:`~cuqi.distribution.Posterior` distribution.

    Most functionality is currently only implemented for this simple case.

    """
    @classmethod
    def get_components(cls, **kwargs) -> Tuple[Model, CUQIarray, ProblemInfo]:
        """
        Method that returns the model, the data and additional information to be used in formulating the Bayesian problem.
        
        Parameters:
        -----------
        Takes the same parameters that the corresponding class initializer takes. For example: :meth:`cuqi.testproblem.Deconvolution1D.get_components` takes the parameters of :meth:`cuqi.testproblem.Deconvolution1D` constructor. 
        """

        problem_info = ProblemInfo() #Instead of a dict, we use our ProblemInfo dataclass.
        problem = cls(**kwargs)

        for key, value in vars(problem_info).items():
            if hasattr(problem, key):
                setattr(problem_info,key,vars(problem)[key])

        return problem.model, problem.data, problem_info

    def __init__(self, *densities: Density, **data: np.ndarray):
        self._target = JointDistribution(*densities)(**data)

    def set_data(self, **kwargs) -> BayesianProblem:
        """ Set the data of the problem. This conditions the underlying joint distribution on the data. """
        if not isinstance(self._target, JointDistribution):
            raise ValueError("Unable to set data for this problem. Maybe data is already set?")
        self._target = self._target(**kwargs)
        return self

    @property
    def data(self):
        """Extract the observed data from likelihood"""
        return self.likelihood.data

    @property
    def likelihood(self) -> Likelihood:
        """The likelihood function."""
        if not isinstance(self._target, Posterior):
            raise ValueError(f"Unable to extract likelihood from this problem. Current target is: \n {self._target}")
        return self._target.likelihood

    @likelihood.setter
    def likelihood(self, likelihood):
        if not isinstance(self._target, Posterior):
            raise ValueError(f"Unable to set likelihood for this problem. Current target is: \n {self._target}")
        self._target.likelihood = likelihood

    @property
    def prior(self) -> Distribution:
        """The prior distribution"""
        if not isinstance(self._target, Posterior):
            raise ValueError(f"Unable to extract prior from this problem. Current target is: \n {self._target}")
        return self._target.prior

    @prior.setter
    def prior(self, prior):
        if not isinstance(self._target, Posterior):
            raise ValueError(f"Unable to set prior for this problem. Current target is: \n {self._target}")
        self._target.prior = prior

    @property
    def model(self) -> Model:
        """Extract the cuqi model from likelihood."""
        return self.likelihood.model

    @property
    def posterior(self) -> Posterior:
        """Create posterior distribution from likelihood and prior."""
        if not isinstance(self._target, Posterior):
            raise ValueError(f"Unable to extract posterior for this problem. Current target is: \n {self._target}")
        return self._target

    def ML(self, disp=True, x0=None) -> CUQIarray:
        """ Compute the Maximum Likelihood (ML) estimate of the posterior.
        
        Parameters
        ----------

        disp : bool
            display info messages? (True or False).

        x0 : CUQIarray or ndarray
            User-specified initial guess for the solver. Defaults to a ones vector.

        Returns
        -------
        CUQIarray
            ML estimate of the posterior. Solver info is stored in the returned CUQIarray `info` attribute.
        
        """
        if disp:
            # Print warning to user about the automatic solver selection
            print("!!!!!!!!!!!!!!!!!!!!!!!!!!!!!!!!!!!!!!!!!!!!!!!!!!!")
            print("!!! Automatic solver selection is experimental. !!!")
            print("!!!    Always validate the computed results.    !!!")
            print("!!!!!!!!!!!!!!!!!!!!!!!!!!!!!!!!!!!!!!!!!!!!!!!!!!!")
            print("")

        x_ML, solver_info = self._solve_max_point(self.likelihood, disp=disp, x0=x0)

        # Wrap the result in a CUQIarray and add solver info
        x_ML = cuqi.samples.CUQIarray(x_ML, geometry=self.likelihood.geometry)
        x_ML.info = solver_info

        return x_ML


    def MAP(self, disp=True, x0=None) -> CUQIarray:
        """ Compute the Maximum A Posteriori (MAP) estimate of the posterior.
        
        Parameters
        ----------

        disp : bool
            display info messages? (True or False).

        x0 : CUQIarray or ndarray
            User-specified initial guess for the solver. Defaults to a ones vector.

        Returns
        -------
        CUQIarray
            MAP estimate of the posterior. Solver info is stored in the returned CUQIarray `info` attribute.
        
        """

        if disp:
            # Print warning to user about the automatic solver selection
            print("!!!!!!!!!!!!!!!!!!!!!!!!!!!!!!!!!!!!!!!!!!!!!!!!!!!")
            print("!!! Automatic solver selection is experimental. !!!")
            print("!!!    Always validate the computed results.    !!!")
            print("!!!!!!!!!!!!!!!!!!!!!!!!!!!!!!!!!!!!!!!!!!!!!!!!!!!")
            print("")

<<<<<<< HEAD
        if self._check_posterior(Gaussian, Gaussian, LinearModel, max_dim=config.MAX_DIM_INV):
=======
        if self._check_posterior(self, (Gaussian, GaussianCov), Gaussian, LinearModel, max_dim=config.MAX_DIM_INV):
>>>>>>> 1b287f83
            if disp: print(f"Using direct MAP of Gaussian posterior. Only works for small-scale problems with dim<={config.MAX_DIM_INV}.")
            b  = self.data
            A  = self.model.get_matrix()
            Ce = self.likelihood.distribution.cov
            x0 = self.prior.mean
            Cx = self.prior.cov

            # If Ce and Cx are scalar, make them into matrices
            if np.size(Ce)==1:
                Ce = Ce.ravel()[0]*np.eye(self.model.range_dim)
            if np.size(Cx)==1:
                Cx = Cx.ravel()[0]*np.eye(self.model.domain_dim)

            #Basic MAP estimate using closed-form expression Tarantola 2005 (3.37-3.38)
            rhs = b-A@x0
            sysm = A@Cx@A.T+Ce
            x_MAP = x0 + Cx@(A.T@np.linalg.solve(sysm,rhs))
            solver_info = {"solver": "direct"}

        else: # If no specific implementation exists, use numerical optimization.
            x_MAP, solver_info = self._solve_max_point(self.posterior, disp=disp, x0=x0)

        # Wrap the result in a CUQIarray and add solver info
        x_MAP = cuqi.samples.CUQIarray(x_MAP, geometry=self.posterior.geometry)
        x_MAP.info = solver_info
        return x_MAP

    def sample_posterior(self, Ns, callback=None) -> cuqi.samples.Samples:
        """Sample the posterior. Sampler choice and tuning is handled automatically.
        
        Parameters
        ----------
        Ns : int
            Number of samples to draw.

        callback : callable, *Optional*
            If set this function will be called after every sample.
            The signature of the callback function is `callback(sample, sample_index)`,
            where `sample` is the current sample and `sample_index` is the index of the sample.
            An example is shown in demos/demo31_callback.py.

        Returns
        -------
        samples : cuqi.samples.Samples
            Samples from the posterior.
        
        """

        # Print warning to user about the automatic sampler selection
        print("!!!!!!!!!!!!!!!!!!!!!!!!!!!!!!!!!!!!!!!!!!!!!!!!!!!!")
        print("!!! Automatic sampler selection is experimental. !!!")
        print("!!!    Always validate the computed results.     !!!")
        print("!!!!!!!!!!!!!!!!!!!!!!!!!!!!!!!!!!!!!!!!!!!!!!!!!!!!")
        print("")

        # If target is a joint distribution, try Gibbs sampling
        # This is still very experimental!
        if isinstance(self._target, JointDistribution):       
            return self._sampleGibbs(Ns, callback=callback)

        # For Gaussian small-scale we can use direct sampling
<<<<<<< HEAD
        if self._check_posterior(Gaussian, Gaussian, LinearModel, config.MAX_DIM_INV) and not self._check_posterior(GMRF):
=======
        if self._check_posterior(self, (Gaussian, GaussianCov), (Gaussian, GaussianCov), LinearModel, config.MAX_DIM_INV) and not self._check_posterior(self, GMRF):
>>>>>>> 1b287f83
            return self._sampleMapCholesky(Ns, callback)

        # For larger-scale Gaussian we use Linear RTO. TODO: Improve checking once we have a common Gaussian class.
        elif hasattr(self.prior,"sqrtprecTimesMean") and hasattr(self.likelihood.distribution,"sqrtprec") and isinstance(self.model,LinearModel):
            return self._sampleLinearRTO(Ns, callback)

        # For Laplace_diff we use our awesome unadjusted Laplace approximation!
<<<<<<< HEAD
        elif self._check_posterior(Laplace_diff, Gaussian):
=======
        elif self._check_posterior(self, Laplace_diff, (Gaussian, GaussianCov)):
>>>>>>> 1b287f83
            return self._sampleUnadjustedLaplaceApproximation(Ns, callback)

        # If we have gradients, use NUTS!
        # TODO: Fix cases where we have gradients but NUTS fails (see checks)
        elif self._check_posterior(self, must_have_gradient=True) and not self._check_posterior(self, (Beta, InverseGamma, Lognormal)):
            return self._sampleNUTS(Ns, callback)

        # For Gaussians with non-linear model we use pCN
<<<<<<< HEAD
        elif self._check_posterior((Gaussian, GMRF), Gaussian):
=======
        elif self._check_posterior(self, (Gaussian, GMRF, GaussianCov), (Gaussian, GaussianCov)):
>>>>>>> 1b287f83
            return self._samplepCN(Ns, callback)

        # For the remainder of valid cases we use CWMH
        elif self._check_posterior(self, LMRF):
            return self._sampleCWMH(Ns, callback)

        else:
            raise NotImplementedError(f"Automatic sampler choice is not implemented for model: {type(self.model)}, likelihood: {type(self.likelihood.distribution)} and prior: {type(self.prior)} and dim {self.prior.dim}. Manual sampler choice can be done via the 'sampler' module. Posterior distribution can be extracted via '.posterior' of any testproblem (BayesianProblem).")

    def sample_prior(self, Ns, callback=None) -> cuqi.samples.Samples:
        """ Sample the prior distribution. Sampler choice and tuning is handled automatically. """

        # Try sampling prior directly
        try:
            return self.prior.sample(Ns)
        except NotImplementedError:
            pass

        # If no direct method exists redefine posterior to one with a constant likelihood and sample from posterior
        print("Using MCMC methods from sampler module to sample prior.")
        print("Make sure enough samples are drawn for convergence.")
        print("")

        # Create a copy of self
        prior_problem = copy(self)

        # Set likelihood to constant
        model = cuqi.model.LinearModel(lambda x: 0*x, lambda y: 0*y, self.model.range_geometry, self.model.domain_geometry)
        likelihood = cuqi.distribution.Gaussian(model, 1).to_likelihood(np.zeros(self.model.range_dim)) # p(y|x)=constant
        prior_problem.likelihood = likelihood

        # Now sample prior problem
        return prior_problem.sample_posterior(Ns, callback)

    def UQ(self, Ns=1000, exact=None) -> cuqi.samples.Samples:
        """ Run an Uncertainty Quantification (UQ) analysis on the Bayesian problem and provide a summary of the results.
        
        Parameters
        ----------
        Ns : int, *Optional*
            Number of samples to draw.
        
        exact : ndarray or dict[str, ndarray], *Optional*
            Exact solution to the problem. If provided the summary will include a comparison to the exact solution.
            If a dict is provided, the keys should be the names of the variables and the values should be the exact solution for each variable.

        Returns
        -------
        samples : cuqi.samples.Samples
            Samples from the posterior. The samples can be used to compute further statistics and plots.
        """
        print(f"Computing {Ns} samples")
        samples = self.sample_posterior(Ns)

        print("Plotting results")
        # Gibbs case
        if isinstance(samples, dict):
            for key, value in samples.items():
                if exact is not None and key in exact:
                    self._plot_UQ_for_variable(value, exact=exact[key])
                else:
                    self._plot_UQ_for_variable(value, exact=None)
        # Single parameter case
        else:
            self._plot_UQ_for_variable(samples, exact=exact)

        return samples

    def _plot_UQ_for_variable(self, samples: cuqi.samples.Samples, exact=None):
        """ Do a fitting UQ plot for a single variable given by samples. """
        # Potentially extract exact solution
        if exact is None and hasattr(self, 'exactSolution'):
            exact = self.exactSolution

        # Plot traces for single parameters
        if samples.shape[0] == 1:
            if exact is not None:
                par_name = samples.geometry.variables[0]
                samples.plot_trace(lines=((par_name, {}, exact),))
            else:
                samples.plot_trace()
        else: # Else plot credible intervals
            samples.plot_ci(exact=exact)

    def _sampleLinearRTO(self,Ns, callback=None):
        print("Using Linear_RTO sampler.")
        print("burn-in: 20%")

        # Start timing
        ti = time.time()

        # Sample
        Nb = int(0.2*Ns)   # burn-in
        sampler = cuqi.sampler.Linear_RTO(self.posterior, callback=callback)
        samples = sampler.sample(Ns, Nb)

        # Print timing
        print('Elapsed time:', time.time() - ti)

        return samples

    def _sampleMapCholesky(self, Ns, callback=None):
        print(f"Using direct sampling of Gaussian posterior. Only works for small-scale problems with dim<={config.MAX_DIM_INV}.")
        # Start timing
        ti = time.time()

        b  = self.data
        A  = self.model.get_matrix()
        Ce = self.likelihood.distribution.cov
        x0 = self.prior.mean
        Cx = self.prior.cov

        # If Ce and Cx are scalar, make them into matrices
        if np.size(Ce)==1:
            Ce = Ce.ravel()[0]*np.eye(self.model.range_dim)
        if np.size(Cx)==1:
            Cx = Cx.ravel()[0]*np.eye(self.model.domain_dim)

        # Preallocate samples
        n = self.prior.dim 
        x_s = np.zeros((n,Ns))

        x_map = self.MAP(disp=False) #Compute MAP estimate
        C = np.linalg.inv(A.T@(np.linalg.inv(Ce)@A)+np.linalg.inv(Cx))
        L = np.linalg.cholesky(C)
        for s in range(Ns):
            x_s[:,s] = x_map.parameters + L@np.random.randn(n)
            # display iterations 
            if (s % 5e2) == 0:
                print("\r",'Sample', s, '/', Ns, end="")
            
            # Callback function
            if callback is not None:
                callback(x_s[:,s], s)

        print("\r",'Sample', s+1, '/', Ns)
        print('Elapsed time:', time.time() - ti)
        
        return cuqi.samples.Samples(x_s,self.model.domain_geometry)
    
    def _sampleCWMH(self, Ns, callback=None):
        print("Using Component-wise Metropolis-Hastings (CWMH) sampler (sample_adapt)")
        print("burn-in: 20%, scale: 0.05, x0: 0.5 (vector)")

        # Dimension
        n = self.prior.dim
        
        # Set up target and proposal
        def proposal(x_t, sigma): return np.random.normal(x_t, sigma)

        # Set up sampler
        scale = 0.05*np.ones(n)
        x0 = 0.5*np.ones(n)
        MCMC = cuqi.sampler.CWMH(self.posterior, proposal, scale, x0, callback=callback)
        
        # Run sampler
        Nb = int(0.2*Ns)   # burn-in
        ti = time.time()
        x_s = MCMC.sample_adapt(Ns,Nb); #ToDo: Make results class
        print('Elapsed time:', time.time() - ti)
        
        return x_s

    def _samplepCN(self, Ns, callback=None):
        print("Using preconditioned Crank-Nicolson (pCN) sampler (sample_adapt)")
        print("burn-in: 20%, scale: 0.02")

        scale = 0.02
        #x0 = np.zeros(n)
        
        MCMC = cuqi.sampler.pCN(self.posterior, scale, callback=callback)      
        
        #Run sampler
        Nb = int(0.2*Ns)
        ti = time.time()
        x_s = MCMC.sample_adapt(Ns, Nb)
        print('Elapsed time:', time.time() - ti)
       
        return x_s

    def _sampleNUTS(self, Ns, callback=None):
        print("Using No-U-Turn (NUTS) sampler")
        print("burn-in: 20%")

        # MAP
        #print("Computing MAP ESTIMATE")
        #x_map, _ = self.MAP()
        
        MCMC = cuqi.sampler.NUTS(self.posterior, callback=callback)
        
        # Run sampler
        Nb = int(0.2*Ns)   # burn-in
        ti = time.time()
        x_s = MCMC.sample_adapt(Ns,Nb)
        print('Elapsed time:', time.time() - ti)
        
        return x_s

    def _sampleUnadjustedLaplaceApproximation(self, Ns, callback=None):
        print("Using Unadjusted Laplace Approximation sampler")
        print("burn-in: 20%")

        # Start timing
        ti = time.time()

        # Sample
        Nb = int(0.2*Ns)
        sampler = cuqi.sampler.UnadjustedLaplaceApproximation(self.posterior, callback=callback)
        samples = sampler.sample(Ns, Nb)

        # Print timing
        print('Elapsed time:', time.time() - ti)

        return samples

    def _solve_max_point(self, density, disp=True, x0=None):
        """ This is a helper function for point estimation of the maximum of a density (e.g. posterior or likelihood) using solver module.
        
        Parameters
        ----------
        density : Density (Distribution or Likelihood)
            The density or likelihood to compute the maximum point of the negative log.

        disp : bool
            display info messages? (True or False).
        """

        if disp: print(f"Using scipy.optimize.fmin_l_bfgs_b on negative log of {density.__class__.__name__}")
        if disp: print("x0: ones vector")
        
        # Get the function to minimize (negative log-likelihood or negative log-posterior)
        def func(x): return -density.logd(x)

        # Initial value if not given
        if x0 is None:
            x0 = np.ones(self.model.domain_dim)

        # Get the gradient (if available)
        try: 
            density.gradient(x0)
            def gradfunc(x): return -density.gradient(x)
            if disp: print("Optimizing with exact gradients")
        except (NotImplementedError, AttributeError):
            gradfunc = None
            if disp: print("Optimizing with approximate gradients.") 

        # Compute point estimate
        solver = cuqi.solver.L_BFGS_B(func, x0, gradfunc=gradfunc)
        x_MAP, solver_info = solver.solve()

        # Add info on solver choice
        solver_info["solver"] = "L-BFGS-B"

        return x_MAP, solver_info

    def _check_geometries_consistency(self, geom1, geom2, fail_msg):
        """checks geom1 and geom2 consistency . If both are of type `_DefaultGeometry` they need to be equal. If one of them is of `_DefaultGeometry` type, it will take the value of the other one. If both of them are user defined, they need to be consistent"""
        if isinstance(geom1,_DefaultGeometry):
            if isinstance(geom2,_DefaultGeometry):
                if geom1 == geom2:
                    return geom1,geom2
            else: 
                return geom2, geom2
        else:
            if isinstance(geom2,_DefaultGeometry):
                return geom1,geom1
            else:
                if geom1 == geom2:
                    return geom1,geom2
        raise Exception(fail_msg)

    @staticmethod
    def _check_posterior(posterior, prior_type=None, likelihood_type=None, model_type=None, max_dim=None, must_have_gradient=False):
        """Returns true if components of the posterior reflects the types (can be tuple of types) given as input."""
        # Prior check
        if prior_type is None:
            P = True
        else:
            P = isinstance(posterior.prior, prior_type)

        # Likelihood check
        if likelihood_type is None:
            L = True
        else:
            L = isinstance(posterior.likelihood.distribution, likelihood_type)

        # Model check
        if model_type is None:
            M = True
        else:
            M = isinstance(posterior.model, model_type)

        #Dimension check
        if max_dim is None:
            D = True
        else:
            D = posterior.model.domain_dim<=max_dim and posterior.model.range_dim<=max_dim

        # Require gradient?
        if must_have_gradient:
            try: 
                posterior.prior.gradient(np.zeros(posterior.prior.dim))
                posterior.likelihood.gradient(np.zeros(posterior.likelihood.dim))
                G = True
            except (NotImplementedError, AttributeError):
                G = False
        else:
            G = True

        return L and P and M and D and G

    def _sampleGibbs(self, Ns, callback=None):
        """ This is a helper function for sampling from the posterior using Gibbs sampler. """

        # Set burn-in ratio
        burn_in_ratio = 0.2

        print("Using Gibbs sampler")
        print(f"burn-in: {int(burn_in_ratio*100)}%")
        print("")

        if callback is not None:
            raise NotImplementedError("Callback not implemented for Gibbs sampler")

        # Start timing
        ti = time.time()

        # Burn-in
        Nb = int(burn_in_ratio*Ns)

        # Sampling strategy
        sampling_strategy = self._determine_sampling_strategy()

        sampler = cuqi.sampler.Gibbs(self._target, sampling_strategy)
        samples = sampler.sample(Ns, Nb)

        # Print timing
        print('Elapsed time:', time.time() - ti)

        return samples

    def _determine_sampling_strategy(self):
        """ This is a helper function for determining the sampling strategy for Gibbs sampler.
        
        It is still very experimental and not very robust.
        
        """

        # We determine sampling strategy by sequentially conditioning each variable on the others.
        # We then re-use the _check_posterior method to select the best sampler for each variable.
        # In the future we may consider refactoring these methods into one more robust way of
        # determining the sampling strategy.

        # Joint distribution and parameters
        joint = self._target
        par_names = joint.get_parameter_names()

        # Go through each parameter and condition on the others, then select the best sampler
        sampling_strategy = {}
        for par_name in par_names:

            # Dict of all other parameters to condition on with ones vector as initial value
            other_params = {par_name_: np.ones(joint.get_density(par_name_).dim) for par_name_ in par_names if par_name_ != par_name}

            # Condition on all other parameters to get target conditional distribution
            cond_target = joint(**other_params)

            # If not Posterior, we cant get sampling strategy (for now)
            if not isinstance(cond_target, Posterior):
                raise NotImplementedError(f"Unable to determine sampling strategy for {par_name} with target {cond_target}")

            # Gamma prior, Gaussian likelihood -> Conjugate
            if self._check_posterior(cond_target, Gamma, (GaussianCov, GaussianPrec, GMRF)): 
                sampling_strategy[par_name] = cuqi.sampler.Conjugate

            # Gamma prior, Laplace_diff likelihood -> ConjugateApprox
            elif self._check_posterior(cond_target, Gamma, Laplace_diff):
                sampling_strategy[par_name] = cuqi.sampler.ConjugateApprox

            # Gaussian prior, Gaussian likelihood, Linear model -> Linear_RTO
            elif self._check_posterior(cond_target, (Gaussian, GaussianCov, GaussianPrec, GaussianSqrtPrec, GMRF), (Gaussian, GaussianCov, GaussianPrec, GaussianSqrtPrec), LinearModel):
                sampling_strategy[par_name] = cuqi.sampler.Linear_RTO

            # Laplace_diff prior, Gaussian likelihood, Linear model -> UnadjustedLaplaceApproximation
            elif self._check_posterior(cond_target, Laplace_diff, (Gaussian, GaussianCov, GaussianPrec, GaussianSqrtPrec), LinearModel):
                sampling_strategy[par_name] = cuqi.sampler.UnadjustedLaplaceApproximation

            else:
                raise NotImplementedError(f"Unable to determine sampling strategy for {par_name} with target {cond_target}")

        print("Automatically determined sampling strategy:")
        for dist_name, strategy in sampling_strategy.items():
            print(f"\t{dist_name}: {strategy.__name__}")
        print("")

        return sampling_strategy

    def __repr__(self):
        return f"BayesianProblem with target: \n {self._target}"<|MERGE_RESOLUTION|>--- conflicted
+++ resolved
@@ -5,12 +5,8 @@
 
 import cuqi
 from cuqi import config
-<<<<<<< HEAD
-from cuqi.distribution import Cauchy_diff, Gaussian, InverseGamma, Laplace_diff, Gaussian, GMRF, Lognormal, Posterior, LMRF, Laplace, Beta
-=======
-from cuqi.distribution import Distribution, GaussianCov, InverseGamma, Laplace_diff, Gaussian, GMRF, Lognormal, Posterior, LMRF, Beta, JointDistribution, GaussianPrec, GaussianSqrtPrec, Gamma
+from cuqi.distribution import Distribution, Gaussian, InverseGamma, Laplace_diff, Gaussian, GMRF, Lognormal, Posterior, LMRF, Beta, JointDistribution, Gamma
 from cuqi.density import Density
->>>>>>> 1b287f83
 from cuqi.model import LinearModel, Model
 from cuqi.likelihood import Likelihood
 from cuqi.geometry import _DefaultGeometry
@@ -265,11 +261,7 @@
             print("!!!!!!!!!!!!!!!!!!!!!!!!!!!!!!!!!!!!!!!!!!!!!!!!!!!")
             print("")
 
-<<<<<<< HEAD
-        if self._check_posterior(Gaussian, Gaussian, LinearModel, max_dim=config.MAX_DIM_INV):
-=======
-        if self._check_posterior(self, (Gaussian, GaussianCov), Gaussian, LinearModel, max_dim=config.MAX_DIM_INV):
->>>>>>> 1b287f83
+        if self._check_posterior(self, Gaussian, Gaussian, LinearModel, max_dim=config.MAX_DIM_INV):
             if disp: print(f"Using direct MAP of Gaussian posterior. Only works for small-scale problems with dim<={config.MAX_DIM_INV}.")
             b  = self.data
             A  = self.model.get_matrix()
@@ -331,11 +323,7 @@
             return self._sampleGibbs(Ns, callback=callback)
 
         # For Gaussian small-scale we can use direct sampling
-<<<<<<< HEAD
-        if self._check_posterior(Gaussian, Gaussian, LinearModel, config.MAX_DIM_INV) and not self._check_posterior(GMRF):
-=======
-        if self._check_posterior(self, (Gaussian, GaussianCov), (Gaussian, GaussianCov), LinearModel, config.MAX_DIM_INV) and not self._check_posterior(self, GMRF):
->>>>>>> 1b287f83
+        if self._check_posterior(self, Gaussian, Gaussian, LinearModel, config.MAX_DIM_INV) and not self._check_posterior(self, GMRF):
             return self._sampleMapCholesky(Ns, callback)
 
         # For larger-scale Gaussian we use Linear RTO. TODO: Improve checking once we have a common Gaussian class.
@@ -343,11 +331,7 @@
             return self._sampleLinearRTO(Ns, callback)
 
         # For Laplace_diff we use our awesome unadjusted Laplace approximation!
-<<<<<<< HEAD
-        elif self._check_posterior(Laplace_diff, Gaussian):
-=======
-        elif self._check_posterior(self, Laplace_diff, (Gaussian, GaussianCov)):
->>>>>>> 1b287f83
+        elif self._check_posterior(self, Laplace_diff, Gaussian):
             return self._sampleUnadjustedLaplaceApproximation(Ns, callback)
 
         # If we have gradients, use NUTS!
@@ -356,11 +340,7 @@
             return self._sampleNUTS(Ns, callback)
 
         # For Gaussians with non-linear model we use pCN
-<<<<<<< HEAD
-        elif self._check_posterior((Gaussian, GMRF), Gaussian):
-=======
-        elif self._check_posterior(self, (Gaussian, GMRF, GaussianCov), (Gaussian, GaussianCov)):
->>>>>>> 1b287f83
+        elif self._check_posterior(self, (Gaussian, GMRF), Gaussian):
             return self._samplepCN(Ns, callback)
 
         # For the remainder of valid cases we use CWMH
@@ -733,7 +713,7 @@
                 raise NotImplementedError(f"Unable to determine sampling strategy for {par_name} with target {cond_target}")
 
             # Gamma prior, Gaussian likelihood -> Conjugate
-            if self._check_posterior(cond_target, Gamma, (GaussianCov, GaussianPrec, GMRF)): 
+            if self._check_posterior(cond_target, Gamma, (Gaussian, GMRF)): 
                 sampling_strategy[par_name] = cuqi.sampler.Conjugate
 
             # Gamma prior, Laplace_diff likelihood -> ConjugateApprox
@@ -741,11 +721,11 @@
                 sampling_strategy[par_name] = cuqi.sampler.ConjugateApprox
 
             # Gaussian prior, Gaussian likelihood, Linear model -> Linear_RTO
-            elif self._check_posterior(cond_target, (Gaussian, GaussianCov, GaussianPrec, GaussianSqrtPrec, GMRF), (Gaussian, GaussianCov, GaussianPrec, GaussianSqrtPrec), LinearModel):
+            elif self._check_posterior(cond_target, (Gaussian, GMRF), Gaussian, LinearModel):
                 sampling_strategy[par_name] = cuqi.sampler.Linear_RTO
 
             # Laplace_diff prior, Gaussian likelihood, Linear model -> UnadjustedLaplaceApproximation
-            elif self._check_posterior(cond_target, Laplace_diff, (Gaussian, GaussianCov, GaussianPrec, GaussianSqrtPrec), LinearModel):
+            elif self._check_posterior(cond_target, Laplace_diff, Gaussian, LinearModel):
                 sampling_strategy[par_name] = cuqi.sampler.UnadjustedLaplaceApproximation
 
             else:
