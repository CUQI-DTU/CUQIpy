--- conflicted
+++ resolved
@@ -109,17 +109,9 @@
 
     def _initialize(self):
 
-<<<<<<< HEAD
-        self._alpha = 0 # check if meaningful value
-        self._n_alpha = 0 # check if meaningful value
-=======
-        # Arrays to store acceptance rate
-        self._acc = [None] # Overwrites acc from Sampler. TODO. Check if this is necessary
-
-        self._current_alpha_ratio = np.nan # Current alpha ratio is set to some
+        self._current_alpha_ratio = np.nan # Current alpha ratio will be set to some
                                            # value (other than np.nan) before 
                                            # being used
->>>>>>> 59a6730d
 
         self.current_target_logd, self.current_target_grad = self._nuts_target(self.current_point)
 
