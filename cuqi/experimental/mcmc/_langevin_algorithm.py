import numpy as np
import cuqi
from cuqi.experimental.mcmc import SamplerNew
from cuqi.implicitprior import DenoiseRegularizer
from cuqi.array import CUQIarray

class ULANew(SamplerNew): # Refactor to Proposal-based sampler?
    """Unadjusted Langevin algorithm (ULA) (Roberts and Tweedie, 1996)

    Samples a distribution given its logpdf and gradient (up to a constant) based on
    Langevin diffusion dL_t = dW_t + 1/2*Nabla target.logd(L_t)dt,  where L_t is 
    the Langevin diffusion and W_t is the `dim`-dimensional standard Brownian motion.

    For more details see: Roberts, G. O., & Tweedie, R. L. (1996). Exponential convergence
    of Langevin distributions and their discrete approximations. Bernoulli, 341-363.

    Parameters
    ----------

    target : `cuqi.distribution.Distribution`
        The target distribution to sample. Must have logd and gradient method. Custom logpdfs 
        and gradients are supported by using a :class:`cuqi.distribution.UserDefinedDistribution`.
    
    initial_point : ndarray
        Initial parameters. *Optional*

    scale : int
        The Langevin diffusion discretization time step (In practice, a scale of 1/dim**2 is
        recommended but not guaranteed to be the optimal choice).

    callback : callable, *Optional*
        If set this function will be called after every sample.
        The signature of the callback function is `callback(sample, sample_index)`,
        where `sample` is the current sample and `sample_index` is the index of the sample.
        An example is shown in demos/demo31_callback.py.


    Example
    -------
    .. code-block:: python

        # Parameters
        dim = 5 # Dimension of distribution
        mu = np.arange(dim) # Mean of Gaussian
        std = 1 # standard deviation of Gaussian

        # Logpdf function
        logpdf_func = lambda x: -1/(std**2)*np.sum((x-mu)**2)
        gradient_func = lambda x: -2/(std**2)*(x - mu)

        # Define distribution from logpdf and gradient as UserDefinedDistribution
        target = cuqi.distribution.UserDefinedDistribution(dim=dim, logpdf_func=logpdf_func,
            gradient_func=gradient_func)

        # Set up sampler
        sampler = cuqi.experimental.mcmc.ULANew(target, scale=1/dim**2)

        # Sample
        sampler.sample(2000)

    A Deblur example can be found in demos/demo27_ULA.py
    # TODO: update demo once sampler merged
    """

    _STATE_KEYS = SamplerNew._STATE_KEYS.union({'scale', 'current_target_grad'})

    def __init__(self, target=None, scale=1.0, **kwargs):

        super().__init__(target, **kwargs)

<<<<<<< HEAD
        self.scale = scale
        self.current_point = self.initial_point
        self.current_target_logd = self._eval_target_logd(self.current_point)
=======
        self.initial_scale = scale

    def _initialize(self):
        self.scale = self.initial_scale
        self.current_target_logd = self.target.logd(self.current_point)
>>>>>>> 1274ccff
        self.current_target_grad = self.target.gradient(self.current_point)

    def validate_target(self):
        try:
            self.target.gradient(np.ones(self.dim))
            pass
        except (NotImplementedError, AttributeError):
            raise ValueError("The target needs to have a gradient method")

    def _eval_target_logd(self, x):
        return None

    def _accept_or_reject(self, x_star, target_eval_star, target_grad_star):
        """
        Accepts the proposed state and updates the sampler's state accordingly, i.e.,
        current_point, current_target_eval, and current_target_grad_eval.

        Parameters
        ----------
        x_star : 
            The proposed state

        target_eval_star: 
            The log likelihood evaluated at x_star

        target_grad_star: 
            The gradient of log likelihood evaluated at x_star

        Returns
        -------
        scalar
            1 (accepted)
        """
        self.current_point = x_star
        self.current_target_logd = target_eval_star
        self.current_target_grad = target_grad_star
        acc = 1
        return acc

    def step(self):
        # propose state
        xi = cuqi.distribution.Normal(mean=np.zeros(self.dim), std=np.sqrt(self.scale)).sample()
        x_star = self.current_point + 0.5*self.scale*self.current_target_grad + xi

        # evaluate target
        target_eval_star = self._eval_target_logd(x_star)
        target_grad_star = self.target.gradient(x_star)

        # accept or reject proposal
        acc = self._accept_or_reject(x_star, target_eval_star, target_grad_star)

        return acc

    def tune(self, skip_len, update_count):
        pass


class MALANew(ULANew): # Refactor to Proposal-based sampler?
    """  Metropolis-adjusted Langevin algorithm (MALA) (Roberts and Tweedie, 1996)

    Samples a distribution given its logd and gradient (up to a constant) based on
    Langevin diffusion dL_t = dW_t + 1/2*Nabla target.logd(L_t)dt,  where L_t is 
    the Langevin diffusion and W_t is the `dim`-dimensional standard Brownian motion. 
    The sample is then accepted or rejected according to Metropolis–Hastings algorithm.

    For more details see: Roberts, G. O., & Tweedie, R. L. (1996). Exponential convergence
    of Langevin distributions and their discrete approximations. Bernoulli, 341-363.

    Parameters
    ----------

    target : `cuqi.distribution.Distribution`
        The target distribution to sample. Must have logpdf and gradient method. Custom logpdfs 
        and gradients are supported by using a :class:`cuqi.distribution.UserDefinedDistribution`.
    
    initial_point : ndarray
        Initial parameters. *Optional*

    scale : int
        The Langevin diffusion discretization time step.

    callback : callable, *Optional*
        If set this function will be called after every sample.
        The signature of the callback function is `callback(sample, sample_index)`,
        where `sample` is the current sample and `sample_index` is the index of the sample.
        An example is shown in demos/demo31_callback.py.


    Example
    -------
    .. code-block:: python

        # Parameters
        dim = 5 # Dimension of distribution
        mu = np.arange(dim) # Mean of Gaussian
        std = 1 # standard deviation of Gaussian

        # Logpdf function
        logpdf_func = lambda x: -1/(std**2)*np.sum((x-mu)**2)
        gradient_func = lambda x: -2/(std**2)*(x-mu)

        # Define distribution from logpdf as UserDefinedDistribution (sample and gradients also supported)
        target = cuqi.distribution.UserDefinedDistribution(dim=dim, logpdf_func=logpdf_func,
            gradient_func=gradient_func)

        # Set up sampler
        sampler = cuqi.experimental.mcmc.MALANew(target, scale=1/5**2)

        # Sample
        sampler.sample(2000)

    A Deblur example can be found in demos/demo28_MALA.py
    # TODO: update demo once sampler merged
    """

    _STATE_KEYS = ULANew._STATE_KEYS.union({'current_target_logd'})

    def __init__(self, target, scale=1.0, **kwargs):
        super().__init__(target=target, scale=scale, **kwargs)

    def _eval_target_logd(self, x):
        return self.target.logd(x)

    def _accept_or_reject(self, x_star, target_eval_star, target_grad_star):
        """
        Accepts the proposed state according to a Metropolis step and updates
        the sampler's state accordingly, i.e., current_point, current_target_eval,
        and current_target_grad_eval.

        Parameters
        ----------
        x_star : 
            The proposed state

        target_eval_star: 
            The log likelihood evaluated at x_star

        target_grad_star: 
            The gradient of log likelihood evaluated at x_star

        Returns
        -------
        scaler
            1 if accepted, 0 otherwise
        """
        log_target_ratio = target_eval_star - self.current_target_logd
        log_prop_ratio = self._log_proposal(self.current_point, x_star, target_grad_star) \
            - self._log_proposal(x_star, self.current_point,  self.current_target_grad)
        log_alpha = min(0, log_target_ratio + log_prop_ratio)

        # accept/reject with Metropolis
        acc = 0
        log_u = np.log(np.random.rand())
        if (log_u <= log_alpha) and (np.isnan(target_eval_star) == False):
            self.current_point = x_star
            self.current_target_logd = target_eval_star
            self.current_target_grad = target_grad_star
            acc = 1
        return acc

    def tune(self, skip_len, update_count):
        pass

    def _log_proposal(self, theta_star, theta_k, g_logpi_k):
        mu = theta_k + ((self.scale)/2)*g_logpi_k
        misfit = theta_star - mu
        return -0.5*((1/(self.scale))*(misfit.T @ misfit))
        

class MYULANew(ULANew):
    """Moreau-Yoshida Unadjusted Langevin algorithm (MYUULA) (Durmus et al., 2018)

    Samples a distribution given its logpdf gradient based on
    Langevin diffusion dL_t = dW_t + 1/2*Nabla target.logd(L_t)dt,  where L_t is 
    the Langevin diffusion and W_t is the `dim`-dimensional standard Brownian motion.
    It targets a density (partially) regularized by the Moreau-Yoshida envelope. 

    For more details see: Durmus, Alain, Eric Moulines, and Marcelo Pereyra.
    "Efficient Bayesian
    computation by proximal Markov chain Monte Carlo: when Langevin meets Moreau."
    SIAM Journal on Imaging Sciences 11.1 (2018): 473-506.

    Parameters
    ----------

    target : `cuqi.distribution.Distribution`
        The target distribution to sample. Must have gradient method. Custom logpdfs 
        and gradients are supported by using a :class:`cuqi.distribution.UserDefinedDistribution`.
    
    initial_point : ndarray
        Initial parameters. *Optional*

    scale : int
        The Langevin diffusion discretization time step (In practice, a scale of
        1/L, where L is the Lipschitz of the gradient of the log target density
        is recommended but not guaranteed to be the optimal choice).

    callback : callable, *Optional*
        If set this function will be called after every sample.
        The signature of the callback function is `callback(sample, sample_index)`,
        where `sample` is the current sample and `sample_index` is the index of
        the sample.
        An example is shown in demos/demo31_callback.py.

    A Deblur example can be found in demos/howtos/myula.py
    # TODO: update demo once sampler merged
    """
    def validate_target(self):
        super().validate_target()

        # Assert target prior is of type Regularizer
        assert isinstance(self.target.prior, DenoiseRegularizer), \
            "The prior of the target distribution needs to be a DenoiseRegularizer"

class PnPULANew(MYULANew):
    """Plug-and-Play Unadjusted Langevin algorithm (PnP-ULA)
    (Laumont et al., 2022)

    Samples a distribution given its logpdf gradient based on
    Langevin diffusion dL_t = dW_t + 1/2*Nabla target.logd(L_t)dt,  where L_t is 
    the Langevin diffusion and W_t is the `dim`-dimensional standard Brownian motion.
    It targets a density (partially) regularized by a convolution with a Gaussian
    kernel. 

    For more details see: Laumont, R., Bortoli, V. D., Almansa, A., Delon, J.,
    Durmus, A., & Pereyra, M. (2022). Bayesian imaging using plug & play priors:
    when Langevin meets Tweedie. SIAM Journal on Imaging Sciences, 15(2), 701-737.

    Parameters
    ----------

    target : `cuqi.distribution.Distribution`
        The target distribution to sample. Must have gradient method. Custom logpdfs 
        and gradients are supported by using a :class:`cuqi.distribution.UserDefinedDistribution`.
    
    initial_point : ndarray
        Initial parameters. *Optional*

    scale : int
        The Langevin diffusion discretization time step (In practice, a scale of
        1/L, where L is the Lipschitz of the gradient of the log target density
        is recommended but not guaranteed to be the optimal choice).

    callback : callable, *Optional*
        If set this function will be called after every sample.
        The signature of the callback function is `callback(sample, sample_index)`,
        where `sample` is the current sample and `sample_index` is the index of
        the sample.
        An example is shown in demos/demo31_callback.py.

    # TODO: update demo once sampler merged
    """
    def __init__ (self, target, scale=1.0, **kwargs):
        super().__init__(target, scale, **kwargs)<|MERGE_RESOLUTION|>--- conflicted
+++ resolved
@@ -67,18 +67,11 @@
     def __init__(self, target=None, scale=1.0, **kwargs):
 
         super().__init__(target, **kwargs)
-
-<<<<<<< HEAD
-        self.scale = scale
-        self.current_point = self.initial_point
-        self.current_target_logd = self._eval_target_logd(self.current_point)
-=======
         self.initial_scale = scale
 
     def _initialize(self):
         self.scale = self.initial_scale
         self.current_target_logd = self.target.logd(self.current_point)
->>>>>>> 1274ccff
         self.current_target_grad = self.target.gradient(self.current_point)
 
     def validate_target(self):
