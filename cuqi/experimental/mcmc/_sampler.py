--- conflicted
+++ resolved
@@ -72,29 +72,14 @@
         """ Validate the target is compatible with the sampler. Called when the target is set. Should raise an error if the target is not compatible. """
         pass
 
-<<<<<<< HEAD
-    @abstractmethod
-    def get_state(self):
-        """ Return the state of the sampler. """
-        pass
-
-    @abstractmethod
-    def set_state(self, state):
-        """ Set the state of the sampler. """
-        pass
-
-    #@abstractmethod
     def _pre_sample(self):
         """ Any code that needs to be run before sampling. """
         pass
 
-    #@abstractmethod
     def _pre_warmup(self):
         """ Any code that needs to be run before warmup. """
         pass
 
-=======
->>>>>>> 744dccfa
     # ------------ Public attributes ------------
     @property
     def dim(self):
