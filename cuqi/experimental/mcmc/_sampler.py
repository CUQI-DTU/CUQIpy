from abc import ABC, abstractmethod
import os
import numpy as np
import pickle as pkl
import warnings
import cuqi
from cuqi.samples import Samples

try:
    from progressbar import progressbar
except ImportError:
    def progressbar(iterable, **kwargs):
        warnings.warn("Module mcmc: Progressbar not found. Install progressbar2 to get sampling progress.")
        return iterable

class SamplerNew(ABC):
    """ Abstract base class for all samplers.
    
    Provides a common interface for all samplers. The interface includes methods for sampling, warmup and getting the samples in an object oriented way.

    Samples are stored in a list to allow for dynamic growth of the sample set. Returning samples is done by creating a new Samples object from the list of samples.

    """
    _STATE_KEYS = {'current_point'}
    """ Set of keys for the state dictionary. """

    _HISTORY_KEYS = {'_samples', '_acc'}
    """ Set of keys for the history dictionary. """

    def __init__(self, target: cuqi.density.Density, initial_point=None, callback=None):
        """ Initializer for abstract base class for all samplers.
        
        Parameters
        ----------
        target : cuqi.density.Density
            The target density.

        initial_point : array-like, optional
            The initial point for the sampler. If not given, the sampler will choose an initial point.

        callback : callable, optional
            A function that will be called after each sample is drawn. The function should take two arguments: the sample and the index of the sample.
            The sample is a 1D numpy array and the index is an integer. The callback function is useful for monitoring the sampler during sampling.

        """

        self.target = target
        self.initial_point = initial_point
        self.current_point = initial_point
        self.callback = callback
        self._samples = []

    # ------------ Abstract methods to be implemented by subclasses ------------
    
    @abstractmethod
    def step(self):
        """ Perform one step of the sampler by transitioning the current point to a new point according to the sampler's transition kernel. """
        pass

    @abstractmethod
    def tune(self):
        """ Tune the parameters of the sampler. This method is called after each step of the warmup phase. """
        pass

    @abstractmethod
    def validate_target(self):
        """ Validate the target is compatible with the sampler. Called when the target is set. Should raise an error if the target is not compatible. """
        pass

<<<<<<< HEAD
    # ------------ Public attributes ------------
   
=======
    @abstractmethod
    def get_state(self):
        """ Return the state of the sampler. """
        pass

    @abstractmethod
    def set_state(self, state):
        """ Set the state of the sampler. """
        pass

    #@abstractmethod
    def _pre_sample(self):
        """ Any code that needs to be run before sampling. """
        pass

    #@abstractmethod
    def _pre_warmup(self):
        """ Any code that needs to be run before warmup. """
        pass

    # ------------ Public attributes ------------

    @property
    def initial_point(self):
        """ Return the initial point of the sampler. This is always the first sample. """
        return self._samples[0]
    
    @initial_point.setter
    def initial_point(self, value):
        """ Set the initial point of the sampler. """
        self._samples[0] = value
    
>>>>>>> adf4aeff
    @property
    def dim(self):
        """ Dimension of the target density. """
        return self.target.dim

    @property
    def geometry(self):
        """ Geometry of the target density. """
        return self.target.geometry
    
    @property
    def target(self) -> cuqi.density.Density:
        """ Return the target density. """
        return self._target
    
    @target.setter
    def target(self, value):
        """ Set the target density. Runs validation of the target. """
        self._target = value
        if self._target is not None:
            self.validate_target()

    @property
    def current_point(self):
        """ The current point of the sampler. """
        if self._current_point is None:
            self._current_point = self.initial_point
        return self._current_point
    
    @current_point.setter
    def current_point(self, value):
        """ Set the current point of the sampler. """
        self._current_point = value

    @property
    def initial_point(self):
        """ The initial point of the sampler. """
        if self._initial_point is None:
            self._set_default_initial_point()
        return self._initial_point
    
    @initial_point.setter
    def initial_point(self, value):
        """ Set the initial point of the sampler. """
        self._initial_point = value

    # ------------ Public methods ------------

    def get_samples(self) -> Samples:
        """ Return the samples. The internal data-structure for the samples is a dynamic list so this creates a copy. """
        return Samples(np.array(self._samples).T, self.target.geometry)
    
    def reset(self): # TODO. Issue here. Current point is not reset, and initial point is lost with this reset.
        self._samples.clear()
        self._acc.clear()
    
    def save_checkpoint(self, path):
        """ Save the state of the sampler to a file. """

        state = self.get_state()

        with open(path, 'wb') as handle:
            pkl.dump(state, handle, protocol=pkl.HIGHEST_PROTOCOL)

    def load_checkpoint(self, path):
        """ Load the state of the sampler from a file. """

        with open(path, 'rb') as handle:
            state = pkl.load(handle)

        self.set_state(state)

    def sample(self, Ns, batch_size=0, sample_path='./CUQI_samples/') -> 'SamplerNew':
        """ Sample Ns samples from the target density.

        Parameters
        ----------
        Ns : int
            The number of samples to draw.

        batch_size : int, optional
            The batch size for saving samples to disk. If 0, no batching is used. If positive, samples are saved to disk in batches of the specified size.

        sample_path : str, optional
            The path to save the samples. If not specified, the samples are saved to the current working directory under a folder called 'CUQI_samples'.

        """

        # Initialize batch handler
        if batch_size > 0:
            batch_handler = _BatchHandler(batch_size, sample_path)

        # Any code that needs to be run before sampling
        self._pre_sample()

        # Draw samples
        for _ in progressbar( range(Ns) ):
            
            # Perform one step of the sampler
            acc = self.step()

            # Store samples
            self._acc.append(acc)
            self._samples.append(self.current_point)

            # Add sample to batch
            if batch_size > 0:
                batch_handler.add_sample(self.current_point)

            # Call callback function if specified            
            self._call_callback(self.current_point, len(self._samples)-1)
                
        return self
    

    def warmup(self, Nb, tune_freq=0.1) -> 'SamplerNew':
        """ Warmup the sampler by drawing Nb samples.

        Parameters
        ----------
        Nb : int
            The number of samples to draw during warmup.

        tune_freq : float, optional
            The frequency of tuning. Tuning is performed every tune_freq*Nb samples.

        """

        tune_interval = max(int(tune_freq * Nb), 1)

        # Any code that needs to be run before warmup
        self._pre_warmup()

        # Draw warmup samples with tuning
        for idx in progressbar(range(Nb)):

            # Perform one step of the sampler
            acc = self.step()

            # Tune the sampler at tuning intervals
            if (idx + 1) % tune_interval == 0:
                self.tune(tune_interval, idx // tune_interval) 

            # Store samples
            self._acc.append(acc)
            self._samples.append(self.current_point)

            # Call callback function if specified
            self._call_callback(self.current_point, len(self._samples)-1)

        return self
    
    def get_state(self) -> dict:
        """ Return the state of the sampler. 

        The state is used when checkpointing the sampler.

        The state of the sampler is a dictionary with keys 'metadata' and 'state'.
        The 'metadata' key contains information about the sampler type.
        The 'state' key contains the state of the sampler.

        For example, the state of a "MH" sampler could be:

        state = {
            'metadata': {
                'sampler_type': 'MH'
            },
            'state': {
                'current_point': np.array([...]),
                'current_target_logd': -123.45,
                'scale': 1.0,
                ...
            }
        }
        """   
        state = {
            'metadata': {
                'sampler_type': self.__class__.__name__
            },
            'state': {
                key: getattr(self, key) for key in self._STATE_KEYS
            }
        }
        return state

    def set_state(self, state: dict):
        """ Set the state of the sampler.

        The state is used when loading the sampler from a checkpoint.

        The state of the sampler is a dictionary with keys 'metadata' and 'state'.

        For example, the state of a "MH" sampler could be:

        state = {
            'metadata': {
                'sampler_type': 'MH'
            },
            'state': {
                'current_point': np.array([...]),
                'current_target_logd': -123.45,
                'scale': 1.0,
                ...
            }
        }
        """
        if state['metadata']['sampler_type'] != self.__class__.__name__:
            raise ValueError(f"Sampler type in state dictionary ({state['metadata']['sampler_type']}) does not match the type of the sampler ({self.__class__.__name__}).")
        
        for key, value in state['state'].items():
            if key in self._STATE_KEYS:
                setattr(self, key, value)
            else:
                raise ValueError(f"Key {key} not recognized in state dictionary of sampler {self.__class__.__name__}.")
            
    def get_history(self) -> dict:
        """ Return the history of the sampler. """
        history = {
            'metadata': {
                'sampler_type': self.__class__.__name__
            },
            'history': {
                key: getattr(self, key) for key in self._HISTORY_KEYS
            }
        }
        return history
    
    def set_history(self, history: dict):
        """ Set the history of the sampler. """
        if history['metadata']['sampler_type'] != self.__class__.__name__:
            raise ValueError(f"Sampler type in history dictionary ({history['metadata']['sampler_type']}) does not match the type of the sampler ({self.__class__.__name__}).")
        
        for key, value in history['history'].items():
            if key in self._HISTORY_KEYS:
                setattr(self, key, value)
            else:
                raise ValueError(f"Key {key} not recognized in history dictionary of sampler {self.__class__.__name__}.")

    # ------------ Private methods ------------

    def _call_callback(self, sample, sample_index):
        """ Calls the callback function. Assumes input is sample and sample index"""
        if self.callback is not None:
            self.callback(sample, sample_index)

    def _set_default_initial_point(self):
        """ Set the default initial point for the sampler. Defaults to an array of ones. """
        if self.target is None:
            raise ValueError("Cannot get or set default initial point without a target density.")
        self.initial_point = np.ones(self.dim)

    # Temp
    def __call__(self, target):
        self.target = target
        return self


class ProposalBasedSamplerNew(SamplerNew, ABC):
    """ Abstract base class for samplers that use a proposal distribution. """

    _STATE_KEYS = SamplerNew._STATE_KEYS.union({'current_target_logd', 'scale'})

    def __init__(self, target=None, proposal=None, scale=1, **kwargs):
        """ Initializer for proposal based samplers. 

        Parameters
        ----------
        target : cuqi.density.Density
            The target density.

        proposal : cuqi.distribution.Distribution, optional
            The proposal distribution. If not specified, the default proposal is used.

        scale : float, optional
            The scale parameter for the proposal distribution.

        **kwargs : dict
            Additional keyword arguments passed to the :class:`SamplerNew` initializer.

        """

        super().__init__(target, **kwargs)

        self.proposal = proposal
        self.scale = scale
        self.current_target_logd = None
        self._acc = [ 1 ] # TODO. Check

    @property
    def current_target_logd(self):
        """ The log-density of the target at the current point. """
        # If the current target log-density is not set yet, calculate it given the current point
        if self._current_target_logd is None:
            if self.target is not None and self.current_point is not None:
                self._current_target_logd = self.target.logd(self.current_point)
        return self._current_target_logd
    
    @current_target_logd.setter
    def current_target_logd(self, value):
        self._current_target_logd = value

    @property
    def proposal(self):
        """ The proposal distribution. """
        if self._proposal is None:
            self._proposal = cuqi.distribution.Gaussian(np.zeros(self.dim), 1)
        return self._proposal
    
    @proposal.setter
    def proposal(self, proposal):
        """ Set the proposal distribution. """
        self._proposal = proposal


class _BatchHandler:
    """ Utility class to handle batching of samples. 
    
    If a batch size is specified, this class will save samples to disk in batches of the specified size.
     
    This is useful for very large sample sets that do not fit in memory.
     
    """
    
    def __init__(self, batch_size=0, sample_path='./CUQI_samples/'):

        if batch_size < 0:
            raise ValueError("Batch size should be a non-negative integer")

        self.sample_path = sample_path
        self._batch_size = batch_size
        self.current_batch = []
        self.num_batches_dumped = 0

    @property
    def sample_path(self):
        """ The path to save the samples. """
        return self._sample_path
    
    @sample_path.setter
    def sample_path(self, value):
        if not isinstance(value, str):
            raise TypeError("Sample path must be a string.")
        normalized_path = value.rstrip('/') + '/'
        if not os.path.isdir(normalized_path):
            try:
                os.makedirs(normalized_path, exist_ok=True)
            except Exception as e:
                raise ValueError(f"Could not create directory at {normalized_path}: {e}")
        self._sample_path = normalized_path

    def add_sample(self, sample):
        """ Add a sample to the batch if batching. If the batch is full, flush the batch to disk. """

        if self._batch_size <= 0:
            return  # Batching not used

        self.current_batch.append(sample)

        if len(self.current_batch) >= self._batch_size:
            self.flush()

    def flush(self):
        """ Flush the current batch of samples to disk. """

        if not self.current_batch:
            return  # No samples to flush

        # Save the current batch of samples
        batch_samples = np.array(self.current_batch)
        file_path = f'{self.sample_path}batch_{self.num_batches_dumped:04d}.npz'
        np.savez(file_path, samples=batch_samples, batch_id=self.num_batches_dumped)

        self.num_batches_dumped += 1
        self.current_batch = []  # Clear the batch after saving

    def finalize(self):
        """ Finalize the batch handler. Flush any remaining samples to disk. """
        self.flush()<|MERGE_RESOLUTION|>--- conflicted
+++ resolved
@@ -67,20 +67,6 @@
         """ Validate the target is compatible with the sampler. Called when the target is set. Should raise an error if the target is not compatible. """
         pass
 
-<<<<<<< HEAD
-    # ------------ Public attributes ------------
-   
-=======
-    @abstractmethod
-    def get_state(self):
-        """ Return the state of the sampler. """
-        pass
-
-    @abstractmethod
-    def set_state(self, state):
-        """ Set the state of the sampler. """
-        pass
-
     #@abstractmethod
     def _pre_sample(self):
         """ Any code that needs to be run before sampling. """
@@ -91,19 +77,6 @@
         """ Any code that needs to be run before warmup. """
         pass
 
-    # ------------ Public attributes ------------
-
-    @property
-    def initial_point(self):
-        """ Return the initial point of the sampler. This is always the first sample. """
-        return self._samples[0]
-    
-    @initial_point.setter
-    def initial_point(self, value):
-        """ Set the initial point of the sampler. """
-        self._samples[0] = value
-    
->>>>>>> adf4aeff
     @property
     def dim(self):
         """ Dimension of the target density. """
