--- conflicted
+++ resolved
@@ -6,8 +6,5 @@
 from ._pcn import pCNNew
 from ._rto import LinearRTONew, RegularizedLinearRTONew
 from ._cwmh import CWMHNew
-<<<<<<< HEAD
 from ._laplace_approximation import UGLANew
-=======
-from ._hmc import NUTSNew
->>>>>>> be4b4853
+from ._hmc import NUTSNew