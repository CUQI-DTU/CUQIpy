--- conflicted
+++ resolved
@@ -4,10 +4,6 @@
 from ._langevin_algorithm import ULANew, MALANew
 from ._mh import MHNew
 from ._pcn import pCNNew
-<<<<<<< HEAD
-from ._cwmh import CWMHNew
-from ._hmc import NUTSNew
-=======
 from ._rto import LinearRTONew, RegularizedLinearRTONew
 from ._cwmh import CWMHNew
->>>>>>> 476cc082
+from ._hmc import NUTSNew