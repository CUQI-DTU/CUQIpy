""" Re-implementation of sampler module in a more object oriented way. """

from ._sampler import SamplerNew, ProposalBasedSamplerNew
from ._langevin_algorithm import ULANew, MALANew
from ._mh import MHNew
from ._pcn import pCNNew
<<<<<<< HEAD
from ._rto import LinearRTONew, RegularizedLinearRTONew
=======
from ._cwmh import CWMHNew
>>>>>>> 680cbe76
<|MERGE_RESOLUTION|>--- conflicted
+++ resolved
@@ -4,8 +4,5 @@
 from ._langevin_algorithm import ULANew, MALANew
 from ._mh import MHNew
 from ._pcn import pCNNew
-<<<<<<< HEAD
 from ._rto import LinearRTONew, RegularizedLinearRTONew
-=======
-from ._cwmh import CWMHNew
->>>>>>> 680cbe76
+from ._cwmh import CWMHNew