import numpy as np
import cuqi
from cuqi.experimental.mcmc import ProposalBasedSamplerNew


class MHNew(ProposalBasedSamplerNew):
    """ Metropolis-Hastings (MH) sampler.

    Parameters
    ----------
    target : cuqi.density.Density
        Target density or distribution.

    proposal : cuqi.distribution.Distribution or callable
        Proposal distribution. If None, a random walk MH is used (i.e., Gaussian proposal with identity covariance).

    scale : float
        Scaling parameter for the proposal distribution.

    kwargs : dict
        Additional keyword arguments to be passed to the base class :class:`ProposalBasedSamplerNew`.

    """

<<<<<<< HEAD
    _STATE_KEYS = ProposalBasedSamplerNew._STATE_KEYS.union({'_scale_temp'})

    def __init__(self, target=None, proposal=None, scale=1, **kwargs):
=======
    _STATE_KEYS = ProposalBasedSamplerNew._STATE_KEYS.union({'scale', '_scale_temp'})

    def __init__(self, target, proposal=None, scale=1, **kwargs):
>>>>>>> be4b4853
        super().__init__(target, proposal=proposal, scale=scale, **kwargs)
        # Due to a bug? in old MH, we must keep track of this extra variable to match behavior.
        self._scale_temp = self.scale 

    def validate_target(self):
        pass # All targets are valid

    def step(self):
        # propose state
        xi = self.proposal.sample(1)   # sample from the proposal
        x_star = self.current_point + self.scale*xi.flatten()   # MH proposal

        # evaluate target
        target_eval_star = self.target.logd(x_star)

        # ratio and acceptance probability
        ratio = target_eval_star - self.current_target_logd # proposal is symmetric
        alpha = min(0, ratio)

        # accept/reject
        u_theta = np.log(np.random.rand())
        acc = 0
        if (u_theta <= alpha):
            self.current_point = x_star
            self.current_target_logd = target_eval_star
            acc = 1
        
        return acc

    def tune(self, skip_len, update_count):
        hat_acc = np.mean(self._acc[-skip_len:])

        # d. compute new scaling parameter
        zeta = 1/np.sqrt(update_count+1)   # ensures that the variation of lambda(i) vanishes

        # We use self._scale_temp here instead of self.scale in update. This might be a bug,
        # but is equivalent to old MH
        self._scale_temp = np.exp(np.log(self._scale_temp) + zeta*(hat_acc-0.234))

        # update parameters
        self.scale = min(self._scale_temp, 1)<|MERGE_RESOLUTION|>--- conflicted
+++ resolved
@@ -22,15 +22,9 @@
 
     """
 
-<<<<<<< HEAD
-    _STATE_KEYS = ProposalBasedSamplerNew._STATE_KEYS.union({'_scale_temp'})
-
-    def __init__(self, target=None, proposal=None, scale=1, **kwargs):
-=======
     _STATE_KEYS = ProposalBasedSamplerNew._STATE_KEYS.union({'scale', '_scale_temp'})
 
     def __init__(self, target, proposal=None, scale=1, **kwargs):
->>>>>>> be4b4853
         super().__init__(target, proposal=proposal, scale=scale, **kwargs)
         # Due to a bug? in old MH, we must keep track of this extra variable to match behavior.
         self._scale_temp = self.scale 
