--- conflicted
+++ resolved
@@ -282,17 +282,6 @@
         if "is_par"   in kwargs.keys(): pe_kwargs["is_par"]  =kwargs.get("is_par")
         if "plot_par" in kwargs.keys(): pe_kwargs["plot_par"]=kwargs.get("plot_par")   
 
-<<<<<<< HEAD
-        lci = self.geometry.plot_envelope(lo_conf, up_conf,color='dodgerblue',**pe_kwargs)
-
-        lmn = self.geometry.plot(mean,*args,**kwargs)
-        if exact is not None: #TODO: Allow exact to be defined in different space than mean?
-            if isinstance(exact, CUQIarray):
-                lex = exact.plot(*args,**kwargs)
-            else:
-                lex = self.geometry.plot(exact,*args,**kwargs)
-            plt.legend([lmn[0], lex[0], lci],["Mean","Exact","Confidence Interval"])
-=======
         if type(self.geometry) is Continuous2D:
             plt.figure()
             #fig.add_subplot(2,2,1)
@@ -314,13 +303,15 @@
             plt.figure()
             self.geometry.plot(lo_conf)
             plt.title("Lower confidence interval limit")
->>>>>>> f016252e
         else:
             lci = self.geometry.plot_envelope(lo_conf, up_conf,color='dodgerblue',**pe_kwargs)
             
             lmn = self.geometry.plot(mean,*args,**kwargs)
             if exact is not None: #TODO: Allow exact to be defined in different space than mean?
-                lex = self.geometry.plot(exact,*args,**kwargs)
+                if isinstance(exact, CUQIarray):
+                    lex = exact.plot(*args,**kwargs)
+                else:
+                    lex = self.geometry.plot(exact,*args,**kwargs)
                 plt.legend([lmn[0], lex[0], lci],["Mean","Exact","Confidence Interval"])
             else:
                 plt.legend([lmn[0], lci],["Mean","Confidence Interval"])
