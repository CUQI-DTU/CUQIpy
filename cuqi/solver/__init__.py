from ._solver import (
    ScipyLBFGSB,
    ScipyMinimizer,
    ScipyMaximizer,
<<<<<<< HEAD
    ScipyLeastSquares,
=======
    ScipyLSQ,
    ScipyLinearLSQ,
>>>>>>> 4ee7ceaf
    CGLS,
    LM,
    PDHG,
    FISTA,
    ADMM,
    ProjectNonnegative,
    ProjectBox,
    ProximalL1
)<|MERGE_RESOLUTION|>--- conflicted
+++ resolved
@@ -2,12 +2,8 @@
     ScipyLBFGSB,
     ScipyMinimizer,
     ScipyMaximizer,
-<<<<<<< HEAD
-    ScipyLeastSquares,
-=======
     ScipyLSQ,
     ScipyLinearLSQ,
->>>>>>> 4ee7ceaf
     CGLS,
     LM,
     PDHG,
