--- conflicted
+++ resolved
@@ -4,7 +4,7 @@
 import numpy as np
 import cuqi
 from cuqi.model import LinearModel
-from cuqi.distribution import Gaussian, Laplace_diff, Cauchy_diff, Gamma, GaussianCov
+from cuqi.distribution import Gaussian, Laplace_diff, Cauchy_diff, Gamma
 from cuqi.problem import BayesianProblem
 
 # %% Minimal example
@@ -19,19 +19,11 @@
 x_exact = cuqi.testproblem.Deconvolution1D(phantom="square").exactSolution
 
 # Set up Bayesian model for inverse problem
-<<<<<<< HEAD
-model      = LinearModel(A)                           #Model for inverse problem
-prior      = Gaussian(np.zeros(n),0.1)                #Prior distribution
-likelihood = Gaussian(model,0.05**2).to_likelihood(b)    #Likelihood function
-IP         = BayesianProblem(likelihood, prior)        #Bayesian model for inverse problem
-IP.UQ(exact=x_exact)                                  #Perform UQ on inverse problem
-=======
 A  = LinearModel(Amat)                          # y = Ax. Model for inverse problem
 x  = Gaussian(np.zeros(n), 0.1)                 # x ~ N(0,0.1)
 y  = Gaussian(A@x, 0.05)                        # y ~ N(Ax,0.05)
 IP = BayesianProblem(y, x).set_data(y=y_data)   # Bayesian problem given observed data
 samples = IP.UQ(exact=x_exact)                  # Run UQ analysis
->>>>>>> 1b287f83
 
 # %%
 # Wrap into CUQI "testproblem".
@@ -41,30 +33,15 @@
 # %%
 # switch prior
 # Set up Bayesian model for inverse problem
-<<<<<<< HEAD
-M  = LinearModel(forward=A)                                          #Model for inverse problem
-P  = Cauchy_diff(location=np.zeros(n),scale=0.05,bc_type='neumann')  #Prior distribution
-L  = Gaussian(mean=M,cov=0.05**2).to_likelihood(data=b)             #Likelihood function
-IP = BayesianProblem(likelihood=L, prior=P)                          #Bayesian model for inverse problem
-IP.UQ(exact=x_exact)                                                 #Perform UQ on inverse problem
-=======
 A  = LinearModel(Amat)                                  # y = Ax. Model for inverse problem
 x  = Laplace_diff(np.zeros(n), 0.01, bc_type='zero')    # x ~ Laplace_diff(0,0.01), Zero BC
 y  = Gaussian(A@x, 0.05)                                # y ~ N(Ax,0.05)
 IP = BayesianProblem(y, x).set_data(y=y_data)           # Bayesian problem given observed data
 samples = IP.UQ(exact=x_exact)                          # Run UQ analysis
->>>>>>> 1b287f83
 
 # %%
 # switch prior again
 # Set up Bayesian model for inverse problem
-<<<<<<< HEAD
-model      = LinearModel(A)                             #Model for inverse problem
-prior      = Cauchy_diff(np.zeros(n),0.05,'neumann')    #Prior distribution
-likelihood = Gaussian(model,0.05**2).to_likelihood(data=b) #Likelihood function
-IP         = BayesianProblem(likelihood,prior)          #Bayesian model for inverse problem
-IP.UQ()                                                 #Perform UQ on inverse problem        
-=======
 A  = LinearModel(Amat)                                  # y = Ax. Model for inverse problem
 x  = Cauchy_diff(np.zeros(n), 0.01, bc_type='zero')     # x ~ Cauchy_diff(0,0.01), Zero BC
 y  = Gaussian(A@x, 0.05)                                # y ~ N(Ax,0.05)
@@ -76,8 +53,8 @@
 # now with hyper-parameter on noise precision!
 A  = LinearModel(Amat)                                   # y = Ax. Model for inverse problem
 l  = Gamma(1, 1e-2)                                      # l ~ Gamma(1, 10^-2)
-x  = GaussianCov(np.zeros(n), 0.1)                       # x ~ N(0, 0.1)
-y  = GaussianCov(A@x, lambda l: 1/l)                     # y ~ N(Ax, l^-1)
+x  = Gaussian(np.zeros(n), 0.1)                          # x ~ N(0, 0.1)
+y  = Gaussian(A@x, lambda l: 1/l)                        # y ~ N(Ax, l^-1)
 IP = BayesianProblem(y, x, l).set_data(y=y_data)         # Bayesian problem given observed data
 samples = IP.UQ(Ns = 2000, exact={"x":x_exact, "l":400}) # Run UQ analysis
 
@@ -87,8 +64,8 @@
 A  = LinearModel(Amat)                                   # y = Ax. Model for inverse problem
 d  = Gamma(1, 1e-2)                                      # d ~ Gamma(1, 10^-2)
 l  = Gamma(1, 1e-2)                                      # l ~ Gamma(1, 10^-2)
-x  = GaussianCov(np.zeros(n), cov=lambda d: 1/d)         # x ~ N(0, d^-1)
-y  = GaussianCov(A@x, cov=lambda l: 1/l)                 # y ~ N(Ax, l^-1)
+x  = Gaussian(np.zeros(n), cov=lambda d: 1/d)            # x ~ N(0, d^-1)
+y  = Gaussian(A@x, cov=lambda l: 1/l)                    # y ~ N(Ax, l^-1)
 IP = BayesianProblem(y, x, d, l).set_data(y=y_data)      # Bayesian problem given observed data
 samples = IP.UQ(Ns = 2000, exact={"x":x_exact, "l":400}) # Run UQ analysis
 
@@ -98,7 +75,7 @@
 d  = Gamma(1, 1e-2)                                      # d ~ Gamma(1, 10^-2)
 l  = Gamma(1, 1e-2)                                      # l ~ Gamma(1, 10^-2)
 x  = Laplace_diff(np.zeros(n), lambda d: 1/d)            # x ~ Laplace_diff(0, d^{-1}), Zero BC
-y  = GaussianCov(A@x, cov=lambda l: 1/l)                 # y ~ N(Ax, l^-1)
+y  = Gaussian(A@x, cov=lambda l: 1/l)                    # y ~ N(Ax, l^-1)
 IP = BayesianProblem(y, x, d, l).set_data(y=y_data)      # Bayesian problem given observed data
 samples = IP.UQ(Ns = 1000, exact={"x":x_exact, "l":400}) # Run UQ analysis
 
@@ -108,9 +85,8 @@
     d  = Gamma(1, 1e-2)                                      # d ~ Gamma(1, 10^-2)
     l  = Gamma(1, 1e-2)                                      # l ~ Gamma(1, 10^-2)
     x  = Cauchy_diff(np.zeros(n), lambda d: 1/d)             # x ~ Cauchy_diff(0, d^{-1}), Zero BC
-    y  = GaussianCov(A@x, cov=lambda l: 1/l)                 # y ~ N(Ax, l^-1)
+    y  = Gaussian(A@x, cov=lambda l: 1/l)                    # y ~ N(Ax, l^-1)
     IP = BayesianProblem(y, x, d, l).set_data(y=y_data)      # Bayesian problem given observed data
     samples = IP.UQ(Ns = 1000, exact={"x":x_exact, "l":400}) # Run UQ analysis
 except NotImplementedError as e:
-    print(e)
->>>>>>> 1b287f83
+    print(e)