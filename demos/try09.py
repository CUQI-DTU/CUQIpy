# %%
import sys
sys.path.append("../")
import time
import numpy as np
import scipy as sp
import matplotlib.pyplot as plt
import scipy.sparse as sps

# myfuns
import cuqi

# %%
# Load cuqi deblur model and data
TP = cuqi.testproblem.Deblur()
model = TP.model #Deblur model
data = TP.data #Data from deblur problem
cov = TP.likelihood.distribution.cov
n = model.domain_dim
m = model.range_dim
x_true = TP.exactSolution

# %%
# Define Gaussian likelihood and prior
<<<<<<< HEAD
likelihood = cuqi.distribution.Gaussian(model, cov).to_likelihood(data)

var = 0.2
prior = cuqi.distribution.Gaussian(0, var*np.ones(n))
=======
likelihood = cuqi.distribution.GaussianCov(model, cov, name="y").to_likelihood(data)

var = 0.2
prior = cuqi.distribution.GaussianCov(0, var*np.ones(n), name="x")
>>>>>>> 1b287f83

# %% MAP estimates
# Define potential of posterior (returns logpdf and gradient w.r.t x)

def posterior_logpdf(x):
    logpdf = -prior.logd(x) - likelihood.logd(x)
    return logpdf

def posterior_logpdf_grad(x):
    grad = -prior.gradient(x) - likelihood.gradient(x) 
    return grad

# Starting point
x0 = np.random.randn(n)

# Exact  MAP
prior2 = cuqi.distribution.Gaussian(np.zeros(n), np.sqrt(var), np.eye(n))
TP.prior = prior2
x_MAP_exact = TP.MAP()
print('relative error exact MAP:', np.linalg.norm(x_MAP_exact-x_true)/np.linalg.norm(x_true))

#%% L_BFGS_B MAP
solver = cuqi.solver.L_BFGS_B(posterior_logpdf, x0, gradfunc = posterior_logpdf_grad)
x_MAP_LBFGS, info_MAP_LBFGS = solver.solve()
print('relative error L-BFGS MAP:', np.linalg.norm(x_MAP_LBFGS-x_true)/np.linalg.norm(x_true))

#%% L_BFGS_B MAP using minimize
solver = cuqi.solver.minimize(posterior_logpdf, x0, gradfunc = posterior_logpdf_grad, method = "L-BFGS-B")
x_MAP_LBFGS2, info_MAP_LBFGS2 = solver.solve()
print('relative error L-BFGS MAP:', np.linalg.norm(x_MAP_LBFGS2-x_true)/np.linalg.norm(x_true))

#%% BFGS MAP without gradient input
solver = cuqi.solver.minimize(posterior_logpdf, x0)
x_MAP_BFGS, info_MAP_BFGS = solver.solve()
print('relative error BFGS MAP:', np.linalg.norm(x_MAP_BFGS-x_true)/np.linalg.norm(x_true))

#%% BFGS MAP with gradient input
solver = cuqi.solver.minimize(posterior_logpdf, x0, gradfunc = posterior_logpdf_grad)
x_MAP_BFGSgrad, info_MAP_BFGSgrad = solver.solve()
print('relative error BFGS MAP:', np.linalg.norm(x_MAP_BFGSgrad-x_true)/np.linalg.norm(x_true))


#%% SLSQP MAP
solver = cuqi.solver.minimize(posterior_logpdf, x0, method = 'SLSQP')
x_MAP_SLSQP, info_MAP_SLSQP = solver.solve()
print('relative error SLSQP MAP:', np.linalg.norm(x_MAP_SLSQP-x_true)/np.linalg.norm(x_true))


# %% plots
plt.plot(x_true, 'k-', label = "True")
plt.plot(x_MAP_exact, 'b-', label = "Exact MAP")
plt.plot(x_MAP_LBFGS, 'r--', label  = "LBFGS MAP")
plt.plot(x_MAP_BFGS, 'y:', label  = "BFGS MAP, no grad func")
plt.plot(x_MAP_BFGSgrad, 'm:', label  = "BFGS MAP, with grad func")
plt.plot(x_MAP_SLSQP, 'g:', label  = "SLSQP MAP")
plt.legend()
plt.show()

#%% ML estimates

def likelihood_logpdf(x):
    logpdf = - likelihood.logd(x)
    return logpdf

def likelihood_logpdf_grad(x):
    grad =  - likelihood.gradient(x)
    return grad

# L_BFGS_B MAP
solver = cuqi.solver.L_BFGS_B(likelihood_logpdf, x0, gradfunc = likelihood_logpdf_grad)
x_ML_LBFGS, info_ML_LBFGS = solver.solve()
print('relative error L-BFGS ML:', np.linalg.norm(x_MAP_LBFGS-x_true)/np.linalg.norm(x_true))

# BFGS MAP
solver = cuqi.solver.minimize(likelihood_logpdf, x0)
x_ML_BFGS, info_ML_BFGS = solver.solve()
print('relative error BFGS ML:', np.linalg.norm(x_MAP_BFGS-x_true)/np.linalg.norm(x_true))

# %% plots
plt.plot(x_true, 'k-', label = "True")
#plt.plot(x_ML_exact, 'b-', label = "Exact ML")
plt.plot(x_ML_LBFGS, 'r--', label  = "LBFGS ML")
plt.plot(x_ML_BFGS, 'y:', label  = "BFGS ML")
plt.legend()
plt.show()


# %%

prob = cuqi.problem.BayesianProblem(likelihood, prior)
# %%
MAP_prob = prob.MAP()
# %%
print('relative error BFGS MAP:', np.linalg.norm(MAP_prob-x_true)/np.linalg.norm(x_true))
# %%
print('relative error BFGS MAP:', np.linalg.norm(MAP_prob-x_MAP_BFGS)/np.linalg.norm(x_MAP_BFGS))
# %%

# %%
ML_prob = prob.ML()
# %%
print('relative error BFGS ML:', np.linalg.norm(ML_prob-x_true)/np.linalg.norm(x_true))
# %%
print('relative error BFGS ML:', np.linalg.norm(ML_prob-x_ML_BFGS)/np.linalg.norm(x_MAP_BFGS))

# %%<|MERGE_RESOLUTION|>--- conflicted
+++ resolved
@@ -22,17 +22,10 @@
 
 # %%
 # Define Gaussian likelihood and prior
-<<<<<<< HEAD
-likelihood = cuqi.distribution.Gaussian(model, cov).to_likelihood(data)
+likelihood = cuqi.distribution.Gaussian(model, cov, name="y").to_likelihood(data)
 
 var = 0.2
-prior = cuqi.distribution.Gaussian(0, var*np.ones(n))
-=======
-likelihood = cuqi.distribution.GaussianCov(model, cov, name="y").to_likelihood(data)
-
-var = 0.2
-prior = cuqi.distribution.GaussianCov(0, var*np.ones(n), name="x")
->>>>>>> 1b287f83
+prior = cuqi.distribution.Gaussian(0, var*np.ones(n), name="x")
 
 # %% MAP estimates
 # Define potential of posterior (returns logpdf and gradient w.r.t x)
