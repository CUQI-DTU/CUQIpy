# =============================================================================
# Created by:
# Felipe Uribe @ DTU
# =============================================================================
# Version 2020-10
# =============================================================================
import sys
sys.path.append("../")
import time
import numpy as np
import matplotlib
import matplotlib.pyplot as plt

# myfuns
from cuqi.Sampler import CWMH
import cuqi

# =============================================================================
# set-up the discrete convolution model
# =============================================================================
test = cuqi.testproblem.Deblur()
n = test.model.dim[1]
tt = test.t
h = test.meshsize

# =============================================================================
# data and noise
# =============================================================================
# compute truth and noisy convolved data
norm_f = np.linalg.norm(test.f_true)

# Gaussian likelihood params
b = test.data
m = len(b)                             # number of data points
def likelihood_logpdf(x): return test.likelihood.logpdf(b, x)

# =============================================================================
# prior
# =============================================================================
loc = np.zeros(n)
delta = 1
scale = delta*h
prior = cuqi.distribution.Cauchy_diff(loc, scale, 'neumann')
def prior_logpdf(x): return prior.logpdf(x)

# =============================================================================
# posterior sampling
# =============================================================================
def target(x): return likelihood_logpdf(x) + prior_logpdf(x)
def proposal(x_t, sigma): return np.random.normal(x_t, sigma)
scale = 0.05*np.ones(n)
x0 = 0.5*np.ones(n)
<<<<<<< HEAD
MCMC = CWMH(target, proposal, scale, x0)
=======
MCMC = cuqi.sampler.CWMH(target, proposal, scale, x0)
# MCMC = cuqi.Sampler.RWMH(target, proposal, scale, x0)
>>>>>>> efd36ced

# run sampler
Ns = int(5e3)      # number of samples
Nb = int(0.2*Ns)   # burn-in
#
ti = time.time()
x_s, target_eval, acc = MCMC.sample_adapt(Ns, Nb)
print('Elapsed time:', time.time() - ti)

# =============================================================================
med_xpos = np.median(x_s, axis=1) # sp.stats.mode
sigma_xpos = x_s.std(axis=1)
lo95, up95 = np.percentile(x_s, [2.5, 97.5], axis=1)
relerr = round(np.linalg.norm(med_xpos - test.f_true)/norm_f*100, 2)
print('\nRelerror median:', relerr, '\n')

# =============================================================================
# plots
# =============================================================================
plt.figure()
plt.plot(tt, test.f_true, 'k-')
plt.plot(tt, test.g_true, 'b-')
plt.plot(tt, b, 'r.')
plt.tight_layout()

plt.figure()
plt.plot(target_eval[Nb:])
plt.xlabel('Sample index')
plt.ylabel('Target function values')
plt.tight_layout()

plt.figure()
plt.plot(tt, test.f_true, '-', color='forestgreen', linewidth=3, label='True')
plt.plot(tt, med_xpos, '--', color='crimson', label='median')
plt.fill_between(tt, up95, lo95, color='dodgerblue', alpha=0.25)
plt.legend(loc='upper right', shadow=False, ncol = 1, fancybox=True, prop={'size':15})
plt.xticks(np.linspace(tt[0], tt[-1], 5))
plt.xlim([tt[0], tt[-1]])
plt.ylim(-0.5, 3.5)
plt.tight_layout()
# plt.savefig('fig.png', format='png', dpi=150, bbox_inches='tight')
plt.show()<|MERGE_RESOLUTION|>--- conflicted
+++ resolved
@@ -50,12 +50,7 @@
 def proposal(x_t, sigma): return np.random.normal(x_t, sigma)
 scale = 0.05*np.ones(n)
 x0 = 0.5*np.ones(n)
-<<<<<<< HEAD
 MCMC = CWMH(target, proposal, scale, x0)
-=======
-MCMC = cuqi.sampler.CWMH(target, proposal, scale, x0)
-# MCMC = cuqi.Sampler.RWMH(target, proposal, scale, x0)
->>>>>>> efd36ced
 
 # run sampler
 Ns = int(5e3)      # number of samples
