# %% Initialize and import CUQI
sys.path.append("..") 
import numpy as np
from scipy.sparse import diags
import matplotlib.pyplot as plt
import cuqi

# Set rng seed 
np.random.seed(0)
# %% Import a deconvolution problem from file

# Load file with forward matrix, data and phantom
ref = np.load("data/Deconvolution.npz")

# Extract parameters
A = ref["A"]                # Matrix (forward model)
data = ref["data"]          # Data (noisy)
phantom = ref["phantom"]    # Phantom / ground truth
m,n = A.shape               # Dimensions of problem

# This deconvolution inverse problem looks like:
# b = A*x+e
# where e ~ Gaussian white noise.
# Suppose we know the standard deviation of noise is 0.05.

# %% Illustrate matrix (forward model)
plt.imshow(A); plt.title("Matrix"); plt.colorbar(); plt.show()

# %% Illustrate phantom + data
plt.plot(phantom); plt.title("Phantom (sinc function)"); plt.show()
plt.plot(data); plt.title("Measured (noisy) data"); plt.show()

# %% Set up CUQI problem forward model

# Define as linear model
model = cuqi.model.LinearModel(A)



# %% To carry out UQ we need to assume distributions
# for our random variables

# Define likelihood as Gaussian with model as mean and i.i.d. noise with 0.05 std.
noise_std = 0.05
likelihood = cuqi.distribution.Gaussian(model,noise_std,np.eye(m))

# Plot samples of noise
likelihood.sample(5,input=np.zeros(n)).plot()

plt.title('Noise samples'); plt.show()

# Plot samples of simulated data
likelihood.sample(5,input=phantom).plot()

plt.title('Simulated data'); plt.show()

# %% Define prior
prior_std = 0.2
prior = cuqi.distribution.Gaussian(np.zeros(n),prior_std,np.eye(n))

# Plot samples of prior
prior.sample(5).plot()
plt.title('Realizations from prior'); plt.show()


# %% Define cuqi (inverse) problem

# Bayesian model
IP = cuqi.problem.BayesianModel(likelihood,prior,model,data)

# %% Compute MAP estimate.

x_MAP = IP.MAP() 

# Plot
plt.plot(phantom,'.-')
plt.plot(x_MAP,'.-')
plt.title("Map estimate")
plt.legend(["Exact","MAP"])
plt.show()


# %% Sample cuqi (inverse) problem
# Number of samples
Ns = 5000

# Sample posterior related to inverse problem

result = IP.sample_posterior(Ns)


# %% plot mean + 95% of samples

result.plot_ci(95,exact=phantom)


# %% Diagnostics

result.diagnostics()


# %% What happends if we change prior?

# Define correlation matrix where 30 closest neighbours are correlated
l = 30
corr = np.linspace(0,1,int(l/2)+1)
corr = np.hstack((corr,np.flipud(corr[:-1])))
indexes = np.linspace(-l/2,l/2,l+1,dtype=int)
corrmat = diags(corr, indexes, shape=(n, n)).toarray()

# Set new prior
IP.prior = cuqi.distribution.Gaussian(np.zeros(n),prior_std,corrmat)

# Plot samples from prior
<<<<<<< HEAD
<<<<<<< HEAD
IP.prior.sample(5).plot()
=======
IP.prior.sample(5).plot() 
>>>>>>> 446ab2c (Update demos to match new BayesianModel cuqi problem)
=======
IP.prior.sample(5).plot() 
>>>>>>> fdf30b45
plt.title('Realizations from prior'); plt.show()

# %% Sample new IP
result = IP.sample_posterior(Ns)

# plot mean + 95% of samples
result.plot_ci(95,exact=phantom)

# %% We provide test problems / prototype problems

tp = cuqi.testproblem.Deconvolution() #Default values


# %% Set up Deconvolution test problem
# Parameters for Deconvolution problem
dim = 128
kernel = ["Gauss","Sinc","vonMises"]
phantom = ["Gauss","Sinc","vonMises","Square","Hat","Bumps","DerivGauss"]
noise_type = ["Gaussian","ScaledGaussian"]
noise_std = 0.05

# Test problem
tp = cuqi.testproblem.Deconvolution(
    dim = dim,
    kernel=kernel[0],
    phantom=phantom[3],
    noise_type=noise_type[0],
    noise_std = noise_std
)


#%% Plot exact solution
plt.plot(tp.exactSolution,'.-'); plt.title("Exact solution"); plt.show()

# Plot data
plt.plot(tp.data,'.-'); plt.title("Noisy data"); plt.show()


# %% Lets try with the Gaussian prior

tp.prior = cuqi.distribution.Gaussian(np.zeros(n),prior_std,corrmat)

# Sample
result = tp.sample_posterior(Ns)

# plot mean + 95% of samples
result.plot_ci(95,exact=tp.exactSolution)

# %% Lets try with Cauchy prior

# Cauchy prior
scale = 2/n
tp.prior = cuqi.distribution.Cauchy_diff(np.zeros(n),scale,'neumann')

# Sample
result = tp.sample_posterior(Ns)

# plot mean + 95% of samples
result.plot_ci(95,exact=tp.exactSolution)


# %% Lets use some of the samplers directly from the sampler module

# Set up Laplace prior
loc = np.zeros(dim)
delta = 0.5
scale = delta*1/dim
prior = cuqi.distribution.Laplace_diff(loc,scale,'zero')

# Target and proposal
def target(x): return tp.likelihood.logpdf(tp.data,x)+prior.logpdf(x)
def proposal(x,scale): return np.random.normal(x,scale)

# Parameters for sampler
scale = 0.05*np.ones(dim)
x0 = 0.5*np.ones(dim)

# Define sampler (Component-Wise Metroplis-Hastings)
MCMC = cuqi.sampler.CWMH(target, proposal, scale, x0)

# Burn-in
Nb = int(0.2*Ns)   

# Run sampler (with adaptive parameter selection)
x_s = MCMC.sample_adapt(Ns,Nb)[0]

# Store as cuqi samples
result = cuqi.samples.Samples(x_s)

# plot mean + 95 ci of samples using specific sampler
result.plot_ci(95,exact=tp.exactSolution)<|MERGE_RESOLUTION|>--- conflicted
+++ resolved
@@ -112,15 +112,7 @@
 IP.prior = cuqi.distribution.Gaussian(np.zeros(n),prior_std,corrmat)
 
 # Plot samples from prior
-<<<<<<< HEAD
-<<<<<<< HEAD
-IP.prior.sample(5).plot()
-=======
 IP.prior.sample(5).plot() 
->>>>>>> 446ab2c (Update demos to match new BayesianModel cuqi problem)
-=======
-IP.prior.sample(5).plot() 
->>>>>>> fdf30b45
 plt.title('Realizations from prior'); plt.show()
 
 # %% Sample new IP
