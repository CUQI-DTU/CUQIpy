import cuqi
import numpy as np
import pytest

def test_RegularizedGaussian_default_init():
    """ Test that the implicit regularized Gaussian requires at least 1 regularization argument """

    with pytest.raises(ValueError, match="Precisely one of "):
        x = cuqi.implicitprior.RegularizedGaussian(np.zeros(5), 1)

def test_RegularizedGaussian_guarding_statements():
    """ Test that we catch incorrect initialization of RegularizedGaussian """

    # More than 1 argument
    with pytest.raises(ValueError, match="Precisely one of "):
        cuqi.implicitprior.RegularizedGaussian(np.zeros(5), 1, proximal=lambda s,z: s, constraint="nonnegativity")

    # Proximal
    with pytest.raises(ValueError, match="Proximal needs to be callable"):
        cuqi.implicitprior.RegularizedGaussian(np.zeros(5), 1, proximal=1)

    with pytest.raises(ValueError, match="Proximal should take 2 arguments"):
        cuqi.implicitprior.RegularizedGaussian(np.zeros(5), 1, proximal=lambda s: s)

    # Projector
    with pytest.raises(ValueError, match="Projector needs to be callable"):
        cuqi.implicitprior.RegularizedGaussian(np.zeros(5), 1, projector=1)

    with pytest.raises(ValueError, match="Projector should take 1 argument"):
        cuqi.implicitprior.RegularizedGaussian(np.zeros(5), 1, projector=lambda s,z: s)
<<<<<<< HEAD
        
def test_creating_restorator():
    """ Test creating the object from restorator class."""

    def func(x, restoration_strength=0.1):
        return x, True
    restorator = cuqi.implicitprior.RestorationPrior(func)
    assert np.allclose(restorator.restorate(np.ones(4)), np.ones(4))
    assert restorator.info == True


def test_creating_restorator_with_potential():
    """ Test creating the object from restorator class with a potential."""

    def func(x, restoration_strength=1):
        return x/(1+restoration_strength), True
    def potential(x):
        return (x**2).sum()/2
    restorator = cuqi.implicitprior.RestorationPrior(restorator=func, potential=potential, restoration_strength=1)
    assert np.allclose(restorator.restorate(np.ones(1)), np.ones(1)/(1+restorator.restoration_strength))
    assert restorator.info == True
    assert restorator.logpdf(np.ones(4)) == -2
    

def test_creating_moreau_yoshida_prior_gradient():
    """ Test creating MoreauYoshidaPrior."""

    def func(x, restoration_strength=1):
        return x/(1+restoration_strength), True
    def potential(x):
        return (x**2).sum()/2
    restorator = cuqi.implicitprior.RestorationPrior(func, restoration_strength=0.1,
                                                     potential=potential)
    myprior = cuqi.implicitprior.MoreauYoshidaPrior(restorator, smoothing_strength=0.1)
    assert np.allclose(myprior.smoothing_strength, restorator.restoration_strength)
    assert np.allclose(myprior.gradient(np.ones(1)), -np.ones(1)/(1+myprior.smoothing_strength))
    assert myprior.logpdf(np.ones(1)) == -0.5*myprior.smoothing_strength/(1+myprior.smoothing_strength)
    
def test_mismatch_smoothing_strength_restoration_strength_raises_error():
    """ Test that rises an error when smoothing_strength of the MoreauYoshidaPrior
    is not equal to restoration_strength in the restorator."""

    def func(x, restoration_strength=1):
        return x/(1+restoration_strength), True
    restorator = cuqi.implicitprior.RestorationPrior(func, restoration_strength=0.1)
    with pytest.raises(ValueError, 
                       match=r"must be equal to restoration_strength"):
        myprior = cuqi.implicitprior.MoreauYoshidaPrior(restorator, smoothing_strength=0.2)
        
@pytest.mark.parametrize("restoration_strength",[0.1, None, 0.09999999999999999])
def test_compatible_values_of_smoothing_strength_restoration_strength(restoration_strength):
    def func(x, restoration_strength=1):
        return x/(1+restoration_strength), True
    restorator = cuqi.implicitprior.RestorationPrior(func, restoration_strength=restoration_strength)
    myprior = cuqi.implicitprior.MoreauYoshidaPrior(restorator, smoothing_strength=0.1)

    
=======

def test_ConstrainedGaussian_alias():
    """ Test that the implicit constrained Gaussian is a correct allias for an implicit regularized Gaussian """

    x = cuqi.implicitprior.ConstrainedGaussian(np.zeros(5), 1, constraint="nonnegativity")

    assert isinstance(x, cuqi.implicitprior.RegularizedGaussian)
    assert x.preset == "nonnegativity"

def test_NonnegativeGaussian_alias():
    """ Test that the implicit nonnegative Gaussian is a correct allias for an implicit regularized Gaussian """

    x = cuqi.implicitprior.NonnegativeGaussian(np.zeros(5), 1)

    assert isinstance(x, cuqi.implicitprior.RegularizedGaussian)
    assert x.preset == "nonnegativity"

def test_ConstrainedGMRF_alias():
    """ Test that the implicit constrained GMRF is a correct allias for an implicit regularized GMRF """

    x = cuqi.implicitprior.ConstrainedGMRF(np.zeros(5), 1, constraint="nonnegativity")

    assert isinstance(x, cuqi.implicitprior.RegularizedGMRF)
    assert x.preset == "nonnegativity"

def test_NonnegativeGMRF_alias():
    """ Test that the implicit nonnegative GMRF is a correct allias for an implicit regularized GMRF """

    x = cuqi.implicitprior.NonnegativeGMRF(np.zeros(5), 1)

    assert isinstance(x, cuqi.implicitprior.RegularizedGMRF)
    assert x.preset == "nonnegativity"

def test_RegularizedUnboundedUniform_is_RegularizedGaussian():
    """ Test that the implicit regularized unbounded uniform create a Regularized Gaussian with zero sqrtprec """
    # NOTE: Test is based on the current assumption that the regularized uniform is modeled as a Gaussian with zero precision. This might change in the future.

    x = cuqi.implicitprior.RegularizedUnboundedUniform(cuqi.geometry.Continuous1D(5), regularization="l1", strength = 5.0)
    
    assert np.allclose(x.gaussian.sqrtprec, 0.0)
>>>>>>> e1833bea
<|MERGE_RESOLUTION|>--- conflicted
+++ resolved
@@ -28,7 +28,6 @@
 
     with pytest.raises(ValueError, match="Projector should take 1 argument"):
         cuqi.implicitprior.RegularizedGaussian(np.zeros(5), 1, projector=lambda s,z: s)
-<<<<<<< HEAD
         
 def test_creating_restorator():
     """ Test creating the object from restorator class."""
@@ -85,9 +84,6 @@
     restorator = cuqi.implicitprior.RestorationPrior(func, restoration_strength=restoration_strength)
     myprior = cuqi.implicitprior.MoreauYoshidaPrior(restorator, smoothing_strength=0.1)
 
-    
-=======
-
 def test_ConstrainedGaussian_alias():
     """ Test that the implicit constrained Gaussian is a correct allias for an implicit regularized Gaussian """
 
@@ -126,5 +122,4 @@
 
     x = cuqi.implicitprior.RegularizedUnboundedUniform(cuqi.geometry.Continuous1D(5), regularization="l1", strength = 5.0)
     
-    assert np.allclose(x.gaussian.sqrtprec, 0.0)
->>>>>>> e1833bea
+    assert np.allclose(x.gaussian.sqrtprec, 0.0)