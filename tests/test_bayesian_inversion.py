--- conflicted
+++ resolved
@@ -5,13 +5,9 @@
 import sys
 
 from cuqi.testproblem import Deconvolution1D
-<<<<<<< HEAD
-from cuqi.distribution import Gaussian, Gaussian, GMRF, Cauchy_diff, Laplace_diff, LMRF
-=======
-from cuqi.distribution import Gaussian, GaussianCov, GMRF, Cauchy_diff, Laplace_diff, LMRF, Gamma
+from cuqi.distribution import Gaussian, GMRF, Cauchy_diff, Laplace_diff, LMRF, Gamma
 from cuqi.problem import BayesianProblem
 from cuqi.density import Density
->>>>>>> 1b287f83
 
 #All Ns are reduced by a factor of 10 for speed. Best results are obtained by increasing Ns by at least 10 times.
 @pytest.mark.parametrize("TP_type, phantom, prior, Ns", 
@@ -64,7 +60,7 @@
             Deconvolution1D,
             "gauss",
             [
-                GaussianCov(np.zeros(128), 0.005, name="x")
+                Gaussian(np.zeros(128), 0.005, name="x")
             ],
             50
         ),
@@ -73,7 +69,7 @@
             Deconvolution1D,
             "gauss",
             [
-                GaussianCov(np.zeros(128), 0.005, name="x"),
+                Gaussian(np.zeros(128), 0.005, name="x"),
                 Gamma(1, 1e-4, name="l")
             ],
             50
@@ -83,7 +79,7 @@
             Deconvolution1D,
             "gauss",
             [
-                GaussianCov(np.zeros(128), lambda d: 1/d, name="x"),
+                Gaussian(np.zeros(128), lambda d: 1/d, name="x"),
                 Gamma(1, 1e-4, name="l"),
                 Gamma(1, 1e-4, name="d")
             ],
@@ -114,9 +110,9 @@
 
     # data distribution
     if len(priors) == 1: # No hyperparameters
-        data_dist = GaussianCov(A@priors[0], 400, name="y")
+        data_dist = Gaussian(A@priors[0], 400, name="y")
     else:
-        data_dist = GaussianCov(A@priors[0], lambda l: 1/l, name="y")
+        data_dist = Gaussian(A@priors[0], lambda l: 1/l, name="y")
 
     # Bayesian problem
     BP = BayesianProblem(data_dist, *priors).set_data(y=y_data)
