from math import isnan
import cuqi
import numpy as np
import scipy as sp
import scipy.sparse as sps

from pytest import approx
import pytest

def test_Normal_mean_standard():
    assert cuqi.distribution.Normal(0,1).mean == approx(0.0)

def test_Normal_pdf_mean():
    pX = cuqi.distribution.Normal(0.1,1)
    assert pX.pdf(0.1) == approx(1.0/np.sqrt(2.0*np.pi))

@pytest.mark.parametrize("mean,var,expected",[
                            (2,3.5,[[8.17418321], [3.40055023]]),
                            (3.141592653589793,2.6457513110645907,[[7.80883646],[4.20030911]]),
                            (-1e-09, 1000000.0,[[1764052.34596766],[400157.20836722]]),
                            (1.7724538509055159, 0, [[1.77245385],[1.77245385]])
                        ])
def test_Normal_sample_regression(mean,var,expected):
    rng = np.random.RandomState(0) #Replaces legacy method: np.random.seed(0)
    samples = cuqi.distribution.Normal(mean,var).sample(2,rng=rng)
    target = np.array(expected).T
    assert np.allclose( samples.samples, target)

def test_Gaussian_mean():
    mean = np.array([0, 0])
    std = np.array([1, 1])
    R = np.array([[1, -0.7], [-0.7, 1]])
    pX_1 = cuqi.distribution.Gaussian(mean, std, R)
    assert np.allclose(pX_1.mean, np.array([0, 0]) ) 

def test_Gaussian_cov():
    mean = np.array([0, 0])
    std = np.array([1.3, 2])
    R = np.array([[1, -0.7], [-0.7, 1]])
    D = np.diag(std)
    S = D @ R @ D
    pX_1 = cuqi.distribution.Gaussian(mean, std, R)
    assert np.allclose(pX_1.Sigma, S) 

@pytest.mark.parametrize("mean,std,R,expected",[
                        (([0, 0]),
                        ([1, 1]),
                        ([[ 1. , -0.7],
                          [-0.7,  1. ]]),
                        ([[-1.47139568, -0.03445763, -2.10030149, -0.93455864,  0.2541872 ],
                          [ 1.78135612,  1.77024604,  1.3433053 ,  0.81731785,  0.06386104]])),

                        (([-3.14159265,  2.23606798]),
                        ([ 3.14159265, 50.        ]),
                        ([[ 1.   ,  0.001],
                          [-0.001,  1.   ]]),
                        ([[-1.88998123,  3.89532175, -6.21764722, -3.62006864, -1.85133578],
                          [90.43876395, 51.17340778, 95.61377534, 49.74045909, -2.92479388]])),

                        (([23.        ,  0.        ,  3.14159265]),
                        ([3.        , 1.41421356, 3.14159265]),
                        ([[ 1. ,  0.9,  0.3],
                          [0.9,  1. ,  0.5],
                          [-0.3, -0.5,  1. ]]),
                        ([[18.09724511, 16.68961957, 20.05485545, 22.20383097, 20.87158838],
                          [-2.79369395, -1.68366644, -1.31546803, -1.31802001, -1.24045592],
                          [ 0.85185965, -3.99395632,  3.10916299,  2.3865564 ,  2.31523876]]))
                        ])
def test_Gaussian_sample_regression(mean,std,R,expected):
    rng = np.random.RandomState(0)
    pX_1 = cuqi.distribution.Gaussian(np.array(mean), np.array(std), np.array(R))
    samples = pX_1.sample(5,rng=rng).samples
    assert np.allclose( samples, np.array(expected))

@pytest.mark.parametrize("seed",[3,4,5],ids=["seed3","seed4","seed5"])
@pytest.mark.parametrize("mean,var",[(2,3),(np.pi,0),(np.sqrt(5),1)]) 
def test_Normal_rng(mean,var,seed):
    np.random.seed(seed)
    rng = np.random.RandomState(seed)
    assert np.allclose(cuqi.distribution.Normal(mean,var).sample(10).samples,cuqi.distribution.Normal(mean,var).sample(10,rng=rng).samples)

@pytest.mark.parametrize("mean,std,R",[
                        (([0, 0]),
                        ([1, 1]),
                        ([[ 1. , -0.7],
                          [-0.7,  1. ]])),

                        (([-3.14159265,  2.23606798]),
                        ([ 3.14159265, 50.        ]),
                        ([[ 1.   ,  0.001],
                          [-0.001,  1.   ]])),
                        ])
def test_Gaussian_rng(mean,std,R):
    np.random.seed(3)
    rng = np.random.RandomState(3)
    assert np.allclose(cuqi.distribution.Gaussian(mean,std,R).sample(10).samples,cuqi.distribution.Gaussian(mean,std,R).sample(10,rng=rng).samples)

@pytest.mark.parametrize("dist",[cuqi.distribution.GMRF(np.ones(128),35,128,1,'zero'),cuqi.distribution.GMRF(np.ones(128),35,128,1,'periodic'),cuqi.distribution.GMRF(np.ones(128),35,128,1,'neumann')])
def test_GMRF_rng(dist):
    np.random.seed(3)
    rng = np.random.RandomState(3)
    assert np.allclose(dist.sample(10).samples,dist.sample(10,rng=rng).samples)

@pytest.mark.parametrize( \
  "low,high,toeval,expected",[ \
    (-2.0, 3.0, 1.0, np.log(0.2)), \
    (-2.0, 3.0, 3.5, -np.inf), \
    (np.array([1.0, 0.5]), np.array([2.0, 2.5]), np.array([1, 0.5]), np.log(0.5)), \
    (np.array([1.0, 0.5]), np.array([2.0, 2.5]), np.array([0.0, 0.5]), -np.inf), \
    (np.array([1.0, 0.5]), np.array([2.0, 2.5]), np.array([0.0, 0.0]), -np.inf), \
    (np.array([1.0, 0.5]), np.array([2.0, 2.5]), np.array([3.0, 0.5]), -np.inf), \
    (np.array([1.0, 0.5]), np.array([2.0, 2.5]), np.array([3.0, 3.0]), -np.inf), \
    (np.array([1.0, 2.0, 3.0]), np.array([3.0, 4.0, 5.0]), np.array([3.0, 4.0, 3.0]), np.log(0.125)), \
    (np.array([1.0, 2.0, 3.0]), np.array([3.0, 4.0, 5.0]), np.array([0.0, 5.0, 4.0]), -np.inf) \
  ])
def test_Uniform_logpdf(low, high, toeval, expected):
    UD = cuqi.distribution.Uniform(low, high)
    assert np.allclose(UD.logpdf(toeval), expected) 


@pytest.mark.parametrize("low,high,expected",[(np.array([1, .5]), 
                                               np.array([2, 2.5]),
                                               np.array([[1.5507979 , 1.29090474, 1.89294695],
                                               [1.91629565, 1.52165521, 2.29258618]])),
                                              (1,2,
                                               np.array([[1.5507979 , 1.70814782, 1.29090474]]))])
def test_Uniform_sample(low, high, expected):
    rng = np.random.RandomState(3)
    UD = cuqi.distribution.Uniform(low, high)
    cuqi_samples = UD.sample(3,rng=rng)
    print(cuqi_samples)
    assert np.allclose(cuqi_samples.samples, expected) 

@pytest.mark.parametrize("distribution, kwargs",
                         [(cuqi.distribution.Uniform, 
                          {'low':np.array([2, 2.5, 3,5]),
                          'high':np.array([5,7, 7,6])}),
                          (cuqi.distribution.Gaussian, 
                          {'mean':np.array([0, 0, 0, 0]),
                          'std':np.array([1, 1, 1, 1]),
                          'corrmat':np.eye(4)})])
def test_distribution_contains_geometry(distribution, kwargs):
    rng = np.random.RandomState(3)
    geom = cuqi.geometry.Continuous2D((2,2))
    dist = distribution(**kwargs,geometry = geom)
    cuqi_samples = dist.sample(3,rng=rng)
    assert(dist.dim == geom.dim and 
          cuqi_samples.geometry == geom and
          dist.geometry == geom and 
          np.all(geom.grid[0]==np.array([0, 1])) and
          np.all(geom.grid[1]== np.array([0, 1])))

# Compare computed covariance
@pytest.mark.parametrize("mean,cov,mean_full,cov_full",[
    ( (0),           (5),            (0),           (5)           ),
    ( (0),           (5*np.ones(3)), (np.zeros(3)), (5*np.eye(3)) ),
    ( (np.zeros(3)), (5),            (np.zeros(3)), (5*np.eye(3)) ),
    ( (np.zeros(3)), (5*np.ones(3)), (np.zeros(3)), (5*np.eye(3)) ),
    ( (0),           (5*np.eye(3)),  (np.zeros(3)), (5*np.eye(3)) ),
    ( (0),           (5*sps.eye(3)), (np.zeros(3)), (5*np.eye(3)) ),
    ( (0), (np.array([[5,3],[-3,2]])),       (np.zeros(2)), (np.array([[5,3],[-3,2]])) ),
    #( (0), (sps.csc_matrix([[5,3],[-3,2]])), (np.zeros(2)), (np.array([[5,3],[-3,2]])) ),
])
def test_GaussianCov(mean,cov,mean_full,cov_full):
    # Define cuqi dist using various means and covs
    prior = cuqi.distribution.GaussianCov(mean, cov)

    # Compare logpdf with scipy using full vector+matrix rep
    x0 = 1000*np.random.rand(prior.dim)
    eval1 = prior.logpdf(x0)
    eval2 = sp.stats.multivariate_normal.logpdf(x0, mean_full, cov_full)

    assert np.allclose(eval1,eval2)

    gradeval1 = prior.gradient(x0)
    gradeval2 = sp.optimize.approx_fprime(x0, prior.logpdf, 1e-15)

    assert np.allclose(gradeval1,gradeval2)

<<<<<<< HEAD
def test_InverseGamma_sample():
    a = [1,2]
    location = 0
    scale = 1
    N = 1000
    rng1 = np.random.RandomState(1)
    rng2 = np.random.RandomState(1)
    x = cuqi.distribution.InverseGamma(shape=a, location=location, scale=scale)
    samples1 = x.sample(N, rng=rng1).samples
    samples2 = sp.stats.invgamma.rvs(a=a, loc=location, scale=scale, size=(N,len(a)), random_state=rng2).T

    assert x.dim == len(a)
    assert np.all(np.isclose(samples1, samples2))

@pytest.mark.parametrize("a, location, scale",
                         [([1,2,1], [0,-1, 100], np.array([.1, 1, 20])),
                          (np.array([3,2,1]), (0, 0, 0), 1)])
@pytest.mark.parametrize("x",
                         [(np.array([1, 4, .5])),
                          (np.array([6, 6, 120])),
                          (np.array([1000, 0, -40]))])
@pytest.mark.parametrize("func", [("pdf"),("cdf"),("logpdf"),("gradient")])                        
def test_InverseGamma(a, location, scale, x, func):
    IGD = cuqi.distribution.InverseGamma(a, location=location, scale=scale)

    # PDF formula for InverseGamma
    def my_pdf( x, a, location, scale):
        if np.any(x <= location):
            val = x*0
        else:
            val =  (scale**a)\
            /((x-location)**(a+1)*sp.special.gamma(a))\
            *np.exp(-scale/(x-location))
        return val

    if func == "pdf":
        # The joint PDF of independent random vairables is the product of their individual PDFs.
        print("#########")
        print(IGD.pdf(x))
        print(np.prod(my_pdf(x, IGD.shape, IGD.location, IGD.scale)))

        assert np.all(np.isclose(IGD.pdf(x),np.prod(sp.stats.invgamma.pdf(x, a=a, loc=location, scale=scale)))) and np.all(np.isclose(IGD.pdf(x),np.prod(my_pdf(x, IGD.shape, IGD.location, IGD.scale))))

    elif func == "cdf":
        # The joint CDF of independent random vairables is the product of their individual CDFs.
        assert np.all(np.isclose(IGD.cdf(x),np.prod(sp.stats.invgamma.cdf(x, a=a, loc=location, scale=scale))))

    elif func == "logpdf":
        # The joint PDF of independent random vairables is the product of their individual PDFs (the product is replaced by sum for logpdf).
        assert np.all(np.isclose(IGD.logpdf(x),np.sum(sp.stats.invgamma.logpdf(x, a=a, loc=location, scale=scale)))) and np.all(np.isclose(IGD.logpdf(x),np.sum(np.log(my_pdf(x, IGD.shape, IGD.location, IGD.scale)))))

    elif func == "gradient":
        FD_gradient = cuqi.utilities.first_order_finite_difference_gradient(IGD.logpdf, x, IGD.dim, epsilon=0.000000001)
        #Assert that the InverseGamma gradient is close to the FD approximation or both gradients are nan.
        assert (np.all(np.isclose(IGD.gradient(x),FD_gradient,rtol=1e-3)) or
          (np.all(np.isnan(FD_gradient)) and np.all(np.isnan(IGD.gradient(x)))))

    else:
        raise ValueError
=======
def test_lognormal_sample():
    rng = np.random.RandomState(3)
    mean = np.array([0, -4])
    std = np.array([1, 14])
    R = np.array([[1, -0.7], [-0.7, 1]])
    LND = cuqi.distribution.Lognormal(mean, std**2*R)
    cuqi_samples = LND.sample(3,rng=rng)
    result = np.array([[1.16127738e+00, 2.97702504e-01, 8.11608466e-01],
                       [1.89883185e+10, 8.10091757e-02, 2.50607929e-04]])
    assert(np.all(np.isclose(cuqi_samples.samples, result)))

@pytest.mark.parametrize("mean,std",[
                        (np.array([0, 0]),
                        np.array([1, 1])),
                        (np.array([-3.14159265,  2.23606798]),
                        np.array([3.14159265, 50.  ])),
                        (np.array([1.   ,  0.001]),
                        np.array([1, 120]))
                        ])
@pytest.mark.parametrize("x",[
                        (np.array([100, 0.00001])),
                        (np.array([0, -.45])),
                        (np.array([-3.14159265, 2.23606798]))])
def test_lognormal_logpdf(mean,std, x ):

    # CUQI lognormal x1,x2
    R = np.array([[1, 0], [0, 1]])
    LND = cuqi.distribution.Lognormal(mean, std**2*R)
    
    # Scipy lognormal for x1
    x_1_pdf_scipy = sp.stats.lognorm.pdf(x[0], s = std[0], scale= np.exp(mean[0]))

    # Scipy lognormal for x2
    x_2_pdf_scipy = sp.stats.lognorm.pdf(x[1], s = std[1], scale= np.exp(mean[1]))
    
    # x1 and x2 are independent 
    assert(np.isclose(LND.pdf(x), x_1_pdf_scipy*x_2_pdf_scipy))
    assert(np.isclose(LND.logpdf(x), np.log(x_1_pdf_scipy*x_2_pdf_scipy)))

@pytest.mark.parametrize("mean, std, R",[
                        (np.array([0, 0]),
                        np.array([1, 1]),
                        np.array([[1, .3], [.3, 1]])),
                        (np.array([-3.14159265,  2.23606798]),
                        np.array([3.14159265, 50.  ]),
                        np.array([[1, 0], [0, 1]])),
                        (np.array([1.   ,  0.001]),
                        np.array([1, 120]),
                        np.array([[2, 2], [2, 14]]))
                        ])
@pytest.mark.parametrize("val",[
                        (np.array([100, 0.1])),
                        (np.array([-10, .1])),
                        (np.array([0.1, .45])),
                        (np.array([3.14159265, 2.23606798]))])
def test_gradient_lognormal_as_prior(mean, std, R, val):
    # This test verifies the lognormal distribution gradient correctness
    # (when the mean is a numpy.ndarray) by comparing it with a finite
    # difference approximation of the gradient.

    # ------------------- 1. Create lognormal distribution --------------------
    LND = cuqi.distribution.Lognormal(mean, std**2*R)
    
    # -------------- 2. Create the finite difference gradient -----------------
    eps = 0.000001
    FD_gradient = np.empty(LND.dim)
    
    for i in range(LND.dim):
        # compute the ith component of the gradient
        eps_vec = np.zeros(LND.dim)
        eps_vec[i] = eps
        val_plus_eps = val + eps_vec
        FD_gradient[i] = (LND.logpdf(val_plus_eps) - LND.logpdf(val))/eps 

    # ---------------- 3. Verify correctness of the gradient ------------------
    assert(np.all(np.isclose(FD_gradient, LND.gradient(val))) or
           (np.all(np.isnan(FD_gradient)) and np.all(np.isnan(LND.gradient(val))) )
           )

@pytest.mark.parametrize("std, R",[
                        (
                        3,
                        np.array([[1, .3, 0], [.3, 1, .3], [0, .3, 1]])),
                        (
                        12,
                        np.array([[1, 0, 0], [0, 1, 0], [0, 0, 1]]))
                        ])
@pytest.mark.parametrize("val",[
                        (np.array([10, 0.1, 3])),
                        (np.array([0.1, .45, 6]))])
@pytest.mark.parametrize("x",[
                        (np.array([1, -0.1])),
                        (np.array([-3.14159265, 2.23606798]))])
                      
def test_gradient_lognormal_as_likelihood(std, R, val, x):
    # This test verifies the lognormal distribution gradient correctness
    # (when the mean is a cuqi.Model) by comparing it with a finite
    # difference approximation of the gradient.

    # ------------------------ 1. Create a cuqi.model -------------------------
    domain_geometry = 2
    range_geometry = 3

    # model's forward function
    def forward(x=None):
        return np.array([np.exp(x[0]) + x[1],
             np.exp(2*x[1]) + 3*x[0],
             x[0]+2*x[1]])
    
    # model's gradient
    def gradient(val, x=None):
        jac = np.zeros((range_geometry, domain_geometry))
        jac[0,0] =  np.exp(x[0])#d f1/ d x1
        jac[0,1] =  1 #d f1/ d x2
    
        jac[1,0] =  3 #d f2/ d x1
        jac[1,1] =  2*np.exp(2*x[1]) #d f2/ d x2
    
        jac[2,0] =  1 #d f2/ d x1
        jac[2,1] =  2 #d f2/ d x2
    
        return jac.T@val
    
    # create the cuqi.Model
    model = cuqi.model.Model(forward=forward, 
                             domain_geometry=domain_geometry, 
    			 range_geometry=range_geometry)
    model.gradient = gradient
    
    # ------------------- 2. Create lognormal distribution --------------------
    LND = cuqi.distribution.Lognormal(model, std**2*R)
    
    # -------------- 3. Create the finite difference gradient -----------------
    eps = 0.000001
    FD_gradient = np.empty(domain_geometry)
 
    for i in range(domain_geometry):
        eps_vec = np.zeros(domain_geometry)
        eps_vec[i] = eps
        x_plus_eps = x + eps_vec
        FD_gradient[i] = (LND(x=x_plus_eps).logpdf(val) - LND(x=x).logpdf(val))/eps
    
    # ---------------- 4. Verify correctness of the gradient ------------------
    assert(np.all(np.isclose(FD_gradient, LND.gradient(val, x=x))))
>>>>>>> 257e7e7f
<|MERGE_RESOLUTION|>--- conflicted
+++ resolved
@@ -177,7 +177,6 @@
 
     assert np.allclose(gradeval1,gradeval2)
 
-<<<<<<< HEAD
 def test_InverseGamma_sample():
     a = [1,2]
     location = 0
@@ -237,7 +236,6 @@
 
     else:
         raise ValueError
-=======
 def test_lognormal_sample():
     rng = np.random.RandomState(3)
     mean = np.array([0, -4])
@@ -381,5 +379,4 @@
         FD_gradient[i] = (LND(x=x_plus_eps).logpdf(val) - LND(x=x).logpdf(val))/eps
     
     # ---------------- 4. Verify correctness of the gradient ------------------
-    assert(np.all(np.isclose(FD_gradient, LND.gradient(val, x=x))))
->>>>>>> 257e7e7f
+    assert(np.all(np.isclose(FD_gradient, LND.gradient(val, x=x))))