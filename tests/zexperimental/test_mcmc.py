import cuqi
import pytest
import numpy as np
import inspect

def assert_true_if_sampling_is_equivalent(
        sampler_old: cuqi.sampler.Sampler,
        sampler_new: cuqi.experimental.mcmc.SamplerNew,
        Ns=100, atol=1e-1, old_idx=[0, None], new_idx=[0, -1]):
    """ Assert that the samples from the old and new sampler are equivalent.

    Ns: int
        Number of samples.

    Nb: int
        Number of burn-in samples. (to be removed from the samples)

    old_idx: list of length 2
        Indexes to slice the samples from the old sampler. The first index is
        the index of the first sample to be compared and the second index is of
        the last sample.

    new_idx: list of length 2
        Indexes to slice the samples from the new sampler. The first index is
        the index of the first sample to be compared and the second index is of
        the last sample.
    """
    np.random.seed(0)
    samples_old = sampler_old.sample(Ns).samples[..., old_idx[0]:old_idx[1]]

    np.random.seed(0)
    samples_new = (
        sampler_new.sample(Ns).get_samples().samples[..., new_idx[0]:new_idx[1]]
    )

    assert np.allclose(samples_old, samples_new, atol=atol), f"Old: {samples_old}\nNew: {samples_new}"

def assert_true_if_warmup_is_equivalent(
        sampler_old: cuqi.sampler.Sampler,
        sampler_new: cuqi.experimental.mcmc.SamplerNew, Ns=100, Nb=100,
        strategy="MH_like", old_idx=[0, None], new_idx=[0, None]):
    """ Assert that the samples from the old and new sampler are equivalent.
     
    Ns: int
        Number of samples.

    Nb: int
        Number of burn-in samples. (to be removed from the samples)

    strategy: str
        Tuning strategy defined by sampler to compare with. Default is MH.

    old_idx: list of length 2
        Indexes to slice the samples from the old sampler. The first index is
        the index of the first sample to be compared and the second index is of
        the last sample.

    new_idx: list of length 2
        Indexes to slice the samples from the new sampler. The first index is
        the index of the first sample to be compared (after burn-in is removed,
        i.e. samples start index is Nb+new_idx[0]) and the second index is of
        the last sample.
    """

    if strategy == "MH_like":
        tune_freq = int(0.1*Ns) / (Ns+Nb-1) # Due to a bug? in old MH, tuning freq is only defined by N and not N+Nb.
    elif strategy == "NUTS":
        tune_freq = 1/Nb
    else:
        raise NotImplementedError(f"Strategy {strategy} not implemented")

    # Get Ns samples from the old sampler
    # Sampling run is Ns + Nb
    # Tuning frequency parametrized but hard-coded, e.g. to int(0.1*Ns) for MH.
    np.random.seed(0)
    samples_old = sampler_old.sample_adapt(
        N=Ns, Nb=Nb).samples[...,old_idx[0]:old_idx[1]]

    # Get Ns samples from the new sampler
    # Sampling run is Ns + Nb
    # Tune_freq is used in the new sampler, defining how often to tune.
    # Nb samples are removed afterwards as burn-in
    np.random.seed(0)
    if strategy == "NUTS":
        sampler_new.warmup(Nb, tune_freq=tune_freq)
        sampler_new.sample(Ns=Ns-1)
        samples_new = sampler_new.get_samples().samples[...,new_idx[0]:new_idx[1]]
    else:
        sampler_new.warmup(Ns+Nb-1, tune_freq=tune_freq)
        samples_new = \
            sampler_new.get_samples().samples[...,Nb+new_idx[0]:new_idx[1]]

    assert np.allclose(samples_old, samples_new), f"Old: {samples_old[0]}\nNew: {samples_new[0]}"

targets = [
    cuqi.testproblem.Deconvolution1D(dim=2).posterior,
    cuqi.testproblem.Deconvolution1D(dim=20).posterior,
    cuqi.testproblem.Deconvolution1D(dim=128).posterior
]
""" List of targets to test against. """

# ============ MH ============

@pytest.mark.parametrize("target", targets)
def test_MH_regression_sample(target: cuqi.density.Density):
    """Test the MH sampler regression."""
    sampler_old = cuqi.sampler.MH(target, scale=1)
    sampler_new = cuqi.experimental.mcmc.MHNew(target, scale=1)
    assert_true_if_sampling_is_equivalent(sampler_old, sampler_new)

@pytest.mark.parametrize("target", targets)
def test_MH_regression_warmup(target: cuqi.density.Density):
    """Test the MH sampler regression."""
    sampler_old = cuqi.sampler.MH(target, scale=1)
    sampler_new = cuqi.experimental.mcmc.MHNew(target, scale=1)
    assert_true_if_warmup_is_equivalent(sampler_old, sampler_new)

# ============ pCN ============

@pytest.mark.parametrize("target", targets)
def test_pCN_regression_sample(target: cuqi.density.Density):
    """Test the pCN sampler regression."""
    sampler_old = cuqi.sampler.pCN(target, scale=1)
    sampler_new = cuqi.experimental.mcmc.pCNNew(target, scale=1)
    assert_true_if_sampling_is_equivalent(sampler_old, sampler_new)

@pytest.mark.parametrize("target", targets)
@pytest.mark.xfail(reason="The warmup is not equivalent at this point for pCN sampler.")
def test_pCN_regression_warmup(target: cuqi.density.Density):
    """Test the pCN sampler regression."""
    sampler_old = cuqi.sampler.pCN(target, scale=1)
    sampler_new = cuqi.experimental.mcmc.pCNNew(target, scale=1)
    assert_true_if_warmup_is_equivalent(sampler_old, sampler_new)

# ============ ULA ============

@pytest.mark.parametrize("target", targets)
def test_ULA_regression_sample(target: cuqi.density.Density):
    """Test the ULA sampler regression."""
    sampler_old = cuqi.sampler.ULA(target, scale=0.1)
    sampler_new = cuqi.experimental.mcmc.ULANew(target, scale=0.1)
    assert_true_if_sampling_is_equivalent(sampler_old, sampler_new)

@pytest.mark.parametrize("target", targets)
def test_ULA_regression_warmup(target: cuqi.density.Density):
    """Test the ULA sampler regression."""
    sampler_old = cuqi.sampler.ULA(target, scale=0.001)
    sampler_new = cuqi.experimental.mcmc.ULANew(target, scale=0.001)
    assert_true_if_warmup_is_equivalent(sampler_old, sampler_new)

# ============ MALA ============

@pytest.mark.parametrize("target", targets)
def test_MALA_regression_sample(target: cuqi.density.Density):
    """Test the MALA sampler regression."""
    sampler_old = cuqi.sampler.MALA(target, scale=1)
    sampler_new = cuqi.experimental.mcmc.MALANew(target, scale=1)
    assert_true_if_sampling_is_equivalent(sampler_old, sampler_new)

@pytest.mark.parametrize("target", targets)
def test_MALA_regression_warmup(target: cuqi.density.Density):
    """Test the MALA sampler regression."""
    sampler_old = cuqi.sampler.MALA(target, scale=1)
    sampler_new = cuqi.experimental.mcmc.MALANew(target, scale=1)
    assert_true_if_warmup_is_equivalent(sampler_old, sampler_new)

# ============ LinearRTO ============

def create_multiple_likelihood_posterior_target(dim=16):
    """Create a target with multiple likelihoods."""
    A1, data1, info1 = cuqi.testproblem.Deconvolution1D(dim=dim, phantom='square').get_components()
    A2, data2, info2 = cuqi.testproblem.Deconvolution1D(dim=dim, phantom='square').get_components()

    x = cuqi.distribution.Gaussian(0.5*np.ones(dim), 0.1)
    y1 = cuqi.distribution.Gaussian(A1@x, 0.001)
    y2 = cuqi.distribution.Gaussian(A2@x, 0.001)

    target = cuqi.distribution.JointDistribution(x,y1,y2)(y1=data1, y2=data2)

    return target

LinearRTO_targets = targets + [
    create_multiple_likelihood_posterior_target(dim=32),
    create_multiple_likelihood_posterior_target(dim=64),
    create_multiple_likelihood_posterior_target(dim=128)
]

@pytest.mark.parametrize("target", LinearRTO_targets)
def test_LinearRTO_regression_sample(target: cuqi.density.Density):
    """Test the LinearRTO sampler regression."""
    sampler_old = cuqi.sampler.LinearRTO(target)
    sampler_new = cuqi.experimental.mcmc.LinearRTONew(target)
    assert_true_if_sampling_is_equivalent(sampler_old, sampler_new)

@pytest.mark.parametrize("target", LinearRTO_targets)
def test_LinearRTO_regression_warmup(target: cuqi.density.Density):
    """Test the LinearRTO sampler regression."""
    sampler_old = cuqi.sampler.LinearRTO(target)
    sampler_new = cuqi.experimental.mcmc.LinearRTONew(target)
    assert_true_if_warmup_is_equivalent(sampler_old, sampler_new)

# ============ RegularizedLinearRTO ============

def create_regularized_target(dim=16):
    """Create a regularized target."""
    A, y_data, info = cuqi.testproblem.Deconvolution1D(dim=dim, phantom='square').get_components()
    x = cuqi.implicitprior.RegularizedGaussian(0.5*np.ones(dim), 0.1, constraint = "nonnegativity")
    y = cuqi.distribution.Gaussian(A@x, 0.001)
    return cuqi.distribution.JointDistribution(x, y)(y=y_data)

def create_multiple_likelihood_posterior_regularized_target(dim=16):
    """Create a target with multiple likelihoods and a regularized prior."""
    A1, data1, info1 = cuqi.testproblem.Deconvolution1D(dim=dim, phantom='square').get_components()
    A2, data2, info2 = cuqi.testproblem.Deconvolution1D(dim=dim, phantom='square').get_components()

    x = cuqi.implicitprior.RegularizedGaussian(0.5*np.ones(dim), 0.1, constraint = "nonnegativity")
    y1 = cuqi.distribution.Gaussian(A1@x, 0.001)
    y2 = cuqi.distribution.Gaussian(A2@x, 0.001)

    target = cuqi.distribution.JointDistribution(x,y1,y2)(y1=data1, y2=data2)

    return target

regularized_targets = [
    create_regularized_target(dim=32),
    create_regularized_target(dim=64),
    create_regularized_target(dim=128)
] + [
    create_multiple_likelihood_posterior_regularized_target(dim=32),
    create_multiple_likelihood_posterior_regularized_target(dim=64),
    create_multiple_likelihood_posterior_regularized_target(dim=128)
]

@pytest.mark.parametrize("target", regularized_targets)
def test_RegularizedLinearRTO_regression_sample(target: cuqi.density.Density):
    """Test the RegularizedLinearRTO sampler regression."""
    sampler_old = cuqi.sampler.RegularizedLinearRTO(target, stepsize=1e-3)
    sampler_new = cuqi.experimental.mcmc.RegularizedLinearRTONew(target, stepsize=1e-3)
    assert_true_if_sampling_is_equivalent(sampler_old, sampler_new)

@pytest.mark.parametrize("target", regularized_targets)
def test_RegularizedLinearRTO_regression_warmup(target: cuqi.density.Density):
    """Test the RegularizedLinearRTO sampler regression."""

    sampler_old = cuqi.sampler.RegularizedLinearRTO(target, stepsize=1e-3)
    sampler_new = cuqi.experimental.mcmc.RegularizedLinearRTONew(target, stepsize=1e-3)
    assert_true_if_warmup_is_equivalent(sampler_old, sampler_new)

def create_lmrf_prior_target(dim=16):
    """Create a target with LMRF prior."""
    A, y_data, info = cuqi.testproblem.Deconvolution1D(dim=dim, phantom='square').get_components()
    x = cuqi.distribution.LMRF(0, 0.1, geometry=dim)
    y = cuqi.distribution.Gaussian(A@x, 0.001)
    return cuqi.distribution.JointDistribution(x, y)(y=y_data)

lmrf_prior_targets = [
    create_lmrf_prior_target(dim=32),
    create_lmrf_prior_target(dim=64),
    create_lmrf_prior_target(dim=128)
]

@pytest.mark.parametrize("target", lmrf_prior_targets)
def test_UGLA_regression_sample(target: cuqi.density.Density):
    """Test the UGLA sampler regression."""
    sampler_old = cuqi.sampler.UGLA(target)
    sampler_new = cuqi.experimental.mcmc.UGLANew(target)
    assert_true_if_sampling_is_equivalent(sampler_old, sampler_new)

@pytest.mark.parametrize("target", lmrf_prior_targets)
def test_UGLA_regression_warmup(target: cuqi.density.Density):
    """Test the UGLA sampler regression."""
    sampler_old = cuqi.sampler.UGLA(target)
    sampler_new = cuqi.experimental.mcmc.UGLANew(target)
    assert_true_if_warmup_is_equivalent(sampler_old, sampler_new)

# ============== CWMH ============

@pytest.mark.parametrize("target", targets)
def test_CWMH_regression_sample(target: cuqi.density.Density):
    """Test the CWMH sampler regression."""
    sampler_old = cuqi.sampler.CWMH(target, scale=np.ones(target.dim))
    sampler_new = cuqi.experimental.mcmc.CWMHNew(target,
                                                 scale=np.ones(target.dim))
    assert_true_if_sampling_is_equivalent(sampler_old, sampler_new,
                                          Ns=10,
                                          old_idx=[0, -1],
                                          new_idx=[1, -1])

@pytest.mark.parametrize("target", targets)
def test_CWMH_regression_warmup(target: cuqi.density.Density):
    """Test the CWMH sampler regression."""
    sampler_old = cuqi.sampler.CWMH(target, scale=np.ones(target.dim))
    sampler_new = cuqi.experimental.mcmc.CWMHNew(target,
                                                 scale=np.ones(target.dim))
    Ns = 100 if target.dim < 50 else 20
    assert_true_if_warmup_is_equivalent(sampler_old, sampler_new,
                                        Ns=Ns,
                                        strategy="MH_like",
                                        old_idx=[0, -1],
                                        new_idx=[1, None])

# ============= HMC (NUTS) ==============
@pytest.mark.parametrize("target", targets)
def test_NUTS_regression_sample(target: cuqi.density.Density):
    """Test the HMC (NUTS) sampler regression."""
    sampler_old = cuqi.sampler.NUTS(target, adapt_step_size=0.001)
    sampler_new = cuqi.experimental.mcmc.NUTSNew(target, step_size=0.001)
    assert_true_if_sampling_is_equivalent(sampler_old, sampler_new, Ns=20)

@pytest.mark.parametrize("target", targets)
def test_NUTS_regression_sample_tune_first_step_only(
    target: cuqi.density.Density):
    """Test the HMC (NUTS) sampler regression."""
    sampler_old = cuqi.sampler.NUTS(target, adapt_step_size=False)
    sampler_new = cuqi.experimental.mcmc.NUTSNew(target, step_size=None)
    assert_true_if_sampling_is_equivalent(sampler_old, sampler_new, Ns=20)

@pytest.mark.parametrize("target", targets)
def test_NUTS_regression_warmup(target: cuqi.density.Density):
    """Test the HMC (NUTS) sampler regression (with warmup)."""
    sampler_old = cuqi.sampler.NUTS(target, adapt_step_size=True)
    sampler_old._return_burnin = True
    sampler_new = cuqi.experimental.mcmc.NUTSNew(target, step_size=None)
    Ns = 20
    Nb = 20
    assert_true_if_warmup_is_equivalent(sampler_old,
                                        sampler_new,
                                        Ns=Ns,
                                        Nb=Nb,
                                        strategy="NUTS")
# ============ Checkpointing ============


# List of all samplers from cuqi.experimental.mcmc that should be tested for checkpointing + their parameters
checkpoint_targets = [
    cuqi.experimental.mcmc.ULANew(cuqi.testproblem.Deconvolution1D().posterior, scale=0.0001),
    cuqi.experimental.mcmc.MALANew(cuqi.testproblem.Deconvolution1D().posterior, scale=0.0001),
    cuqi.experimental.mcmc.LinearRTONew(cuqi.testproblem.Deconvolution1D().posterior),
    # cuqi.experimental.mcmc.UGLANew(create_lmrf_prior_target(dim=16)) #TODO: this cause a error in MHNew
]
    
# List of samplers from cuqi.experimental.mcmc that should be skipped for checkpoint testing
skip_checkpoint = [
    cuqi.experimental.mcmc.SamplerNew,
    cuqi.experimental.mcmc.ProposalBasedSamplerNew,
    cuqi.experimental.mcmc.MHNew,
    cuqi.experimental.mcmc.pCNNew,
    cuqi.experimental.mcmc.CWMHNew,
    cuqi.experimental.mcmc.RegularizedLinearRTONew, # Due to the _choose_stepsize method
<<<<<<< HEAD
    cuqi.experimental.mcmc.UGLANew
=======
    cuqi.experimental.mcmc.NUTSNew
>>>>>>> be4b4853
]

def test_ensure_all_not_skipped_samplers_are_tested_for_checkpointing():
    """Ensure that all samplers from cuqi.experimental.mcmc, except those skipped, are tested for checkpointing."""

    # List of all samplers from cuqi.experimental.mcmc that should be tested for checkpointing
    samplers = [
        cls
        for _, cls in inspect.getmembers(cuqi.experimental.mcmc, inspect.isclass)
        if cls not in skip_checkpoint  # use cls here, not name
    ]

    # Convert instances in checkpoint_targets to their classes
    checkpoint_target_classes = [type(sampler) for sampler in checkpoint_targets]  

    # Convert 'samplers' classes to names for easier comparison and error reading
    sampler_names = [cls.__name__ for cls in samplers]
    
    # 'checkpoint_target_classes' already contains classes, convert them to names
    checkpoint_target_names = [cls.__name__ for cls in checkpoint_target_classes]
    
    # Now, assert that sets of names match
    assert set(sampler_names) == set(checkpoint_target_names), f"Samplers not tested for checkpointing: {set(sampler_names) - set(checkpoint_target_names)}"


@pytest.mark.parametrize("sampler", checkpoint_targets)
def test_checkpointing(sampler: cuqi.experimental.mcmc.SamplerNew):
    """ Check that the checkpointing functionality works. Tested with save_checkpoint(filename) and load_checkpoint(filename).
    This also implicitly tests the get_state(), set_state(), get_history(), and set_history() as well as the reset() methods.
    
    """

    # Run sampler with some samples
    sampler.warmup(50).sample(50)

    # Save checkpoint
    sampler.save_checkpoint('checkpoint.pickle')

    # Reset (soft) the sampler, e.g. remove all samples but keep the state
    sampler.reset()

    # Do some more samples from pre-defined rng state
    np.random.seed(0)
    samples1 = sampler.warmup(50).sample(50).get_samples().samples

    # Now load the checkpoint on completely fresh sampler not even with target
    sampler_fresh = sampler.__class__(sampler.target) # In principle init with no arguments. Now still with target
    sampler_fresh.load_checkpoint('checkpoint.pickle')

    # Do some more samples from pre-defined rng state
    np.random.seed(0)
    samples2 = sampler_fresh.warmup(50).sample(50).get_samples().samples[...,1:] # TODO. This needs to be fixed.. We should likely not store initial point in _samples

    # Check that the samples are the same
    assert np.allclose(samples1, samples2), f"Samples1: {samples1}\nSamples2: {samples2}"


state_history_targets = [
    cuqi.experimental.mcmc.MHNew(cuqi.testproblem.Deconvolution1D(dim=10).posterior, scale=0.5),
    cuqi.experimental.mcmc.pCNNew(cuqi.testproblem.Deconvolution1D(dim=10).posterior, scale=0.001),
    cuqi.experimental.mcmc.CWMHNew(cuqi.testproblem.Deconvolution1D(dim=10).posterior, scale=0.5),
    cuqi.experimental.mcmc.ULANew(cuqi.testproblem.Deconvolution1D(dim=10).posterior, scale=0.0001),
    cuqi.experimental.mcmc.MALANew(cuqi.testproblem.Deconvolution1D(dim=10).posterior, scale=0.0001),
    cuqi.experimental.mcmc.LinearRTONew(cuqi.testproblem.Deconvolution1D(dim=10).posterior),
    cuqi.experimental.mcmc.RegularizedLinearRTONew(create_regularized_target(dim=10), stepsize=0.0001),
]


@pytest.mark.parametrize("sampler", state_history_targets)
def test_state_keys(sampler: cuqi.experimental.mcmc.SamplerNew):
    """Test that the state keys match the expected keys defined in _STATE_KEYS."""

    # Run sampler to initialize state variables
    sampler.warmup(10).sample(10)
    
    # Retrieve the state of the sampler
    state = sampler.get_state() # Will fail if variable for state is not set in the sampler

    # Retrieve the actual keys from the saved state
    actual_keys = set(state['state'].keys())

    # Retrieve the expected keys from the sampler's _STATE_KEYS
    expected_keys = set(sampler._STATE_KEYS)

    # Check if the actual keys match the expected keys
    assert actual_keys == expected_keys, f"State keys mismatch. Expected: {expected_keys}, Actual: {actual_keys}"

@pytest.mark.parametrize("sampler", state_history_targets)
def test_history_keys(sampler: cuqi.experimental.mcmc.SamplerNew):
    """Test that the history keys match the expected keys defined in _HISTORY_KEYS."""

    # Run sampler to initialize history variables
    sampler.warmup(10).sample(10)
    
    # Retrieve the history of the sampler
    history = sampler.get_history() # Will fail if variable for history is not set in the sampler

    # Retrieve the actual keys from the saved history
    actual_keys = set(history['history'].keys())

    # Retrieve the expected keys from the sampler's _HISTORY_KEYS
    expected_keys = set(sampler._HISTORY_KEYS)

    # Check if the actual keys match the expected keys
    assert actual_keys == expected_keys, f"History keys mismatch. Expected: {expected_keys}, Actual: {actual_keys}"

# Dictionary to store keys that are not expected to be updated after warmup.
# Likely due to not implemented feature in the sampler.
state_exception_keys = {
    cuqi.experimental.mcmc.pCNNew: 'scale',
    cuqi.experimental.mcmc.ULANew: 'scale',
    cuqi.experimental.mcmc.MALANew: 'scale',
}

@pytest.mark.parametrize("sampler", state_history_targets)
def test_state_is_fully_updated_after_warmup_step(sampler: cuqi.experimental.mcmc.SamplerNew):
    """ Test that the state is fully updated after a warmup step.
    
    This also checks that the samplers use (or at least update) all the keys defined in _STATE_KEYS.

    """

    # Extract the initial state of the sampler
    initial_state = sampler.get_state()

    # Run 100 warmup steps (should be enough to update all state variables)
    sampler.warmup(100)

    # Extract the state of the sampler after the warmup step
    updated_state = sampler.get_state()

    # Dictionary to store messages for keys that have not been updated
    failed_updates = {}

    # Ensure all keys in _STATE_KEYS are present in the state and have been updated
    for key in sampler._STATE_KEYS:

        # Skip keys that are not expected to be updated after warmup
        if key in state_exception_keys.get(sampler.__class__, []):
            continue

        initial_value = initial_state['state'].get(key)
        updated_value = updated_state['state'].get(key)

        # Check all state variables are updated after warmup
        if isinstance(initial_value, np.ndarray) and isinstance(updated_value, np.ndarray):
            if np.allclose(updated_value, initial_value):
                failed_updates[key] = f"(Arrays are equal)"
        else:
            if updated_value == initial_value:
                failed_updates[key] = f"Initial: {initial_value}, Updated: {updated_value}"

    # Assert that there were no errors during the state checks
    if failed_updates:
        failed_keys = ', '.join(failed_updates.keys())
        error_details = '\n'.join([f"State '{key}' not updated correctly after warmup. {message}" for key, message in failed_updates.items()])
        error_message = f"Errors occurred in {sampler.__class__.__name__} - issues with keys: {failed_keys}.\n{error_details}"
        assert not failed_updates, error_message<|MERGE_RESOLUTION|>--- conflicted
+++ resolved
@@ -347,11 +347,8 @@
     cuqi.experimental.mcmc.pCNNew,
     cuqi.experimental.mcmc.CWMHNew,
     cuqi.experimental.mcmc.RegularizedLinearRTONew, # Due to the _choose_stepsize method
-<<<<<<< HEAD
-    cuqi.experimental.mcmc.UGLANew
-=======
+    cuqi.experimental.mcmc.UGLANew,
     cuqi.experimental.mcmc.NUTSNew
->>>>>>> be4b4853
 ]
 
 def test_ensure_all_not_skipped_samplers_are_tested_for_checkpointing():
