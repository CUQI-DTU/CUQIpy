--- conflicted
+++ resolved
@@ -627,7 +627,6 @@
         attr2 = getattr(instance2, key, None)
         compare_attributes(attr1, attr2, key)
 
-<<<<<<< HEAD
 # ============ Testing of Conjugate handling ============
 
 def test_conjugate_invalid_target_type():
@@ -731,7 +730,6 @@
             cuqi.experimental.mcmc.ConjugateApproxNew(target=posterior)
         else:
             cuqi.experimental.mcmc.ConjugateNew(target=posterior)
-=======
 def test_find_valid_samplers_linearGaussianGaussian():
     target = cuqi.testproblem.Deconvolution1D(dim=2).posterior
 
@@ -778,5 +776,4 @@
 
     valid_samplers = cuqi.experimental.mcmc.find_valid_samplers(target)
 
-    assert(len(set(valid_samplers)) == 0)
->>>>>>> 4da44104
+    assert(len(set(valid_samplers)) == 0)