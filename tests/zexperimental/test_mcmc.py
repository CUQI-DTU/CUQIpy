import cuqi
import pytest
import numpy as np
import inspect

def assert_true_if_sampling_is_equivalent(
        sampler_old: cuqi.sampler.Sampler,
        sampler_new: cuqi.experimental.mcmc.SamplerNew,
        Ns=100, atol=1e-1, old_idx=[0, None], new_idx=[0, -1]):
    """ Assert that the samples from the old and new sampler are equivalent.

    Ns: int
        Number of samples.

    Nb: int
        Number of burn-in samples. (to be removed from the samples)

    old_idx: list of length 2
        Indexes to slice the samples from the old sampler. The first index is
        the index of the first sample to be compared and the second index is of
        the last sample.

    new_idx: list of length 2
        Indexes to slice the samples from the new sampler. The first index is
        the index of the first sample to be compared and the second index is of
        the last sample.
    """
    np.random.seed(0)
    samples_old = sampler_old.sample(Ns).samples[..., old_idx[0]:old_idx[1]]

    np.random.seed(0)
    samples_new = (
        sampler_new.sample(Ns).get_samples().samples[..., new_idx[0]:new_idx[1]]
    )

    assert np.allclose(samples_old, samples_new, atol=atol), f"Old: {samples_old}\nNew: {samples_new}"

def assert_true_if_warmup_is_equivalent(
        sampler_old: cuqi.sampler.Sampler,
        sampler_new: cuqi.experimental.mcmc.SamplerNew, Ns=100, Nb=100,
        strategy="MH_like", old_idx=[0, None], new_idx=[0, None]):
    """ Assert that the samples from the old and new sampler are equivalent.
     
    Ns: int
        Number of samples.

    Nb: int
        Number of burn-in samples. (to be removed from the samples)

    strategy: str
        Tuning strategy defined by sampler to compare with. Default is MH.

    old_idx: list of length 2
        Indexes to slice the samples from the old sampler. The first index is
        the index of the first sample to be compared and the second index is of
        the last sample.

    new_idx: list of length 2
        Indexes to slice the samples from the new sampler. The first index is
        the index of the first sample to be compared (after burn-in is removed,
        i.e. samples start index is Nb+new_idx[0]) and the second index is of
        the last sample.
    """

    if strategy == "MH_like":
        tune_freq = int(0.1*Ns) / (Ns+Nb-1) # Due to a bug? in old MH, tuning freq is only defined by N and not N+Nb.
    elif strategy == "NUTS":
        tune_freq = 1/Nb
    else:
        raise NotImplementedError(f"Strategy {strategy} not implemented")

    # Get Ns samples from the old sampler
    # Sampling run is Ns + Nb
    # Tuning frequency parametrized but hard-coded, e.g. to int(0.1*Ns) for MH.
    np.random.seed(0)
    samples_old = sampler_old.sample_adapt(
        N=Ns, Nb=Nb).samples[...,old_idx[0]:old_idx[1]]

    # Get Ns samples from the new sampler
    # Sampling run is Ns + Nb
    # Tune_freq is used in the new sampler, defining how often to tune.
    # Nb samples are removed afterwards as burn-in
    np.random.seed(0)
    if strategy == "NUTS":
        sampler_new.warmup(Nb, tune_freq=tune_freq)
        sampler_new.sample(Ns=Ns-1)
        samples_new = sampler_new.get_samples().samples[...,new_idx[0]:new_idx[1]]
    else:
        sampler_new.warmup(Ns+Nb-1, tune_freq=tune_freq)
        samples_new = \
            sampler_new.get_samples().samples[...,Nb+new_idx[0]:new_idx[1]]

    assert np.allclose(samples_old, samples_new), f"Old: {samples_old[0]}\nNew: {samples_new[0]}"

targets = [
    cuqi.testproblem.Deconvolution1D(dim=2).posterior,
    cuqi.testproblem.Deconvolution1D(dim=20).posterior,
    cuqi.testproblem.Deconvolution1D(dim=128).posterior
]
""" List of targets to test against. """

# ============ MH ============

@pytest.mark.parametrize("target", targets)
def test_MH_regression_sample(target: cuqi.density.Density):
    """Test the MH sampler regression."""
    sampler_old = cuqi.sampler.MH(target, scale=1)
    sampler_new = cuqi.experimental.mcmc.MHNew(target, scale=1)
    assert_true_if_sampling_is_equivalent(sampler_old, sampler_new)

@pytest.mark.parametrize("target", targets)
def test_MH_regression_warmup(target: cuqi.density.Density):
    """Test the MH sampler regression."""
    sampler_old = cuqi.sampler.MH(target, scale=1)
    sampler_new = cuqi.experimental.mcmc.MHNew(target, scale=1)
    assert_true_if_warmup_is_equivalent(sampler_old, sampler_new)

# ============ pCN ============

@pytest.mark.parametrize("target", targets)
def test_pCN_regression_sample(target: cuqi.density.Density):
    """Test the pCN sampler regression."""
    sampler_old = cuqi.sampler.pCN(target, scale=1)
    sampler_new = cuqi.experimental.mcmc.pCNNew(target, scale=1)
    assert_true_if_sampling_is_equivalent(sampler_old, sampler_new)

@pytest.mark.parametrize("target", targets)
@pytest.mark.xfail(reason="The warmup is not equivalent at this point for pCN sampler.")
def test_pCN_regression_warmup(target: cuqi.density.Density):
    """Test the pCN sampler regression."""
    sampler_old = cuqi.sampler.pCN(target, scale=1)
    sampler_new = cuqi.experimental.mcmc.pCNNew(target, scale=1)
    assert_true_if_warmup_is_equivalent(sampler_old, sampler_new)

# ============ ULA ============

@pytest.mark.parametrize("target", targets)
def test_ULA_regression_sample(target: cuqi.density.Density):
    """Test the ULA sampler regression."""
    sampler_old = cuqi.sampler.ULA(target, scale=0.1)
    sampler_new = cuqi.experimental.mcmc.ULANew(target, scale=0.1)
    assert_true_if_sampling_is_equivalent(sampler_old, sampler_new)

@pytest.mark.parametrize("target", targets)
def test_ULA_regression_warmup(target: cuqi.density.Density):
    """Test the ULA sampler regression."""
    sampler_old = cuqi.sampler.ULA(target, scale=0.001)
    sampler_new = cuqi.experimental.mcmc.ULANew(target, scale=0.001)
    assert_true_if_warmup_is_equivalent(sampler_old, sampler_new)

# ============ MALA ============

@pytest.mark.parametrize("target", targets)
def test_MALA_regression_sample(target: cuqi.density.Density):
    """Test the MALA sampler regression."""
    sampler_old = cuqi.sampler.MALA(target, scale=1)
    sampler_new = cuqi.experimental.mcmc.MALANew(target, scale=1)
    assert_true_if_sampling_is_equivalent(sampler_old, sampler_new)

@pytest.mark.parametrize("target", targets)
def test_MALA_regression_warmup(target: cuqi.density.Density):
    """Test the MALA sampler regression."""
    sampler_old = cuqi.sampler.MALA(target, scale=1)
    sampler_new = cuqi.experimental.mcmc.MALANew(target, scale=1)
    assert_true_if_warmup_is_equivalent(sampler_old, sampler_new)

# ============ LinearRTO ============

def create_multiple_likelihood_posterior_target(dim=16):
    """Create a target with multiple likelihoods."""
    A1, data1, info1 = cuqi.testproblem.Deconvolution1D(dim=dim, phantom='square').get_components()
    A2, data2, info2 = cuqi.testproblem.Deconvolution1D(dim=dim, phantom='square').get_components()

    x = cuqi.distribution.Gaussian(0.5*np.ones(dim), 0.1)
    y1 = cuqi.distribution.Gaussian(A1@x, 0.001)
    y2 = cuqi.distribution.Gaussian(A2@x, 0.001)

    target = cuqi.distribution.JointDistribution(x,y1,y2)(y1=data1, y2=data2)

    return target

LinearRTO_targets = targets + [
    create_multiple_likelihood_posterior_target(dim=32),
    create_multiple_likelihood_posterior_target(dim=64),
    create_multiple_likelihood_posterior_target(dim=128)
]

@pytest.mark.parametrize("target", LinearRTO_targets)
def test_LinearRTO_regression_sample(target: cuqi.density.Density):
    """Test the LinearRTO sampler regression."""
    sampler_old = cuqi.sampler.LinearRTO(target)
    sampler_new = cuqi.experimental.mcmc.LinearRTONew(target)
    assert_true_if_sampling_is_equivalent(sampler_old, sampler_new)

@pytest.mark.parametrize("target", LinearRTO_targets)
def test_LinearRTO_regression_warmup(target: cuqi.density.Density):
    """Test the LinearRTO sampler regression."""
    sampler_old = cuqi.sampler.LinearRTO(target)
    sampler_new = cuqi.experimental.mcmc.LinearRTONew(target)
    assert_true_if_warmup_is_equivalent(sampler_old, sampler_new)

# ============ RegularizedLinearRTO ============

def create_regularized_target(dim=16):
    """Create a regularized target."""
    A, y_data, info = cuqi.testproblem.Deconvolution1D(dim=dim, phantom='square').get_components()
    x = cuqi.implicitprior.RegularizedGaussian(0.5*np.ones(dim), 0.1, constraint = "nonnegativity")
    y = cuqi.distribution.Gaussian(A@x, 0.001)
    return cuqi.distribution.JointDistribution(x, y)(y=y_data)

def create_multiple_likelihood_posterior_regularized_target(dim=16):
    """Create a target with multiple likelihoods and a regularized prior."""
    A1, data1, info1 = cuqi.testproblem.Deconvolution1D(dim=dim, phantom='square').get_components()
    A2, data2, info2 = cuqi.testproblem.Deconvolution1D(dim=dim, phantom='square').get_components()

    x = cuqi.implicitprior.RegularizedGaussian(0.5*np.ones(dim), 0.1, constraint = "nonnegativity")
    y1 = cuqi.distribution.Gaussian(A1@x, 0.001)
    y2 = cuqi.distribution.Gaussian(A2@x, 0.001)

    target = cuqi.distribution.JointDistribution(x,y1,y2)(y1=data1, y2=data2)

    return target

regularized_targets = [
    create_regularized_target(dim=32),
    create_regularized_target(dim=64),
    create_regularized_target(dim=128)
] + [
    create_multiple_likelihood_posterior_regularized_target(dim=32),
    create_multiple_likelihood_posterior_regularized_target(dim=64),
    create_multiple_likelihood_posterior_regularized_target(dim=128)
]

@pytest.mark.parametrize("target", regularized_targets)
def test_RegularizedLinearRTO_regression_sample(target: cuqi.density.Density):
    """Test the RegularizedLinearRTO sampler regression."""
    sampler_old = cuqi.sampler.RegularizedLinearRTO(target, stepsize=1e-3)
    sampler_new = cuqi.experimental.mcmc.RegularizedLinearRTONew(target, stepsize=1e-3)
    assert_true_if_sampling_is_equivalent(sampler_old, sampler_new)

@pytest.mark.parametrize("target", regularized_targets)
def test_RegularizedLinearRTO_regression_warmup(target: cuqi.density.Density):
    """Test the RegularizedLinearRTO sampler regression."""

    sampler_old = cuqi.sampler.RegularizedLinearRTO(target, stepsize=1e-3)
    sampler_new = cuqi.experimental.mcmc.RegularizedLinearRTONew(target, stepsize=1e-3)
    assert_true_if_warmup_is_equivalent(sampler_old, sampler_new)

def create_lmrf_prior_target(dim=16):
    """Create a target with LMRF prior."""
    A, y_data, info = cuqi.testproblem.Deconvolution1D(dim=dim, phantom='square').get_components()
    x = cuqi.distribution.LMRF(0, 0.1, geometry=dim)
    y = cuqi.distribution.Gaussian(A@x, 0.001)
    return cuqi.distribution.JointDistribution(x, y)(y=y_data)



@pytest.mark.parametrize("target_dim", [32, 64, 128])
def test_UGLA_regression_sample(target_dim):
    """Test the UGLA sampler regression."""
    target = create_lmrf_prior_target(dim=target_dim)
    sampler_old = cuqi.sampler.UGLA(target)
    sampler_new = cuqi.experimental.mcmc.UGLANew(target)
    assert_true_if_sampling_is_equivalent(sampler_old, sampler_new)

@pytest.mark.parametrize("target_dim", [32, 64, 128])
def test_UGLA_regression_warmup(target_dim):
    """Test the UGLA sampler regression."""
    target = create_lmrf_prior_target(dim=target_dim)
    sampler_old = cuqi.sampler.UGLA(target)
    sampler_new = cuqi.experimental.mcmc.UGLANew(target)
    assert_true_if_warmup_is_equivalent(sampler_old, sampler_new)

# ============== CWMH ============

@pytest.mark.parametrize("target", targets)
def test_CWMH_regression_sample(target: cuqi.density.Density):
    """Test the CWMH sampler regression."""
    sampler_old = cuqi.sampler.CWMH(target, scale=np.ones(target.dim))
    sampler_new = cuqi.experimental.mcmc.CWMHNew(target,
                                                 scale=np.ones(target.dim))
    assert_true_if_sampling_is_equivalent(sampler_old, sampler_new,
                                          Ns=10,
                                          old_idx=[0, -1],
                                          new_idx=[1, -1])

@pytest.mark.parametrize("target", targets)
def test_CWMH_regression_warmup(target: cuqi.density.Density):
    """Test the CWMH sampler regression."""
    sampler_old = cuqi.sampler.CWMH(target, scale=np.ones(target.dim))
    sampler_new = cuqi.experimental.mcmc.CWMHNew(target,
                                                 scale=np.ones(target.dim))
    Ns = 100 if target.dim < 50 else 20
    assert_true_if_warmup_is_equivalent(sampler_old, sampler_new,
                                        Ns=Ns,
                                        strategy="MH_like",
                                        old_idx=[0, -1],
                                        new_idx=[1, None])

# ============= HMC (NUTS) ==============
@pytest.mark.parametrize("target", targets)
def test_NUTS_regression_sample(target: cuqi.density.Density):
    """Test the HMC (NUTS) sampler regression."""
    sampler_old = cuqi.sampler.NUTS(target, adapt_step_size=0.001)
    sampler_new = cuqi.experimental.mcmc.NUTSNew(target, step_size=0.001)
    assert_true_if_sampling_is_equivalent(sampler_old, sampler_new, Ns=20)

@pytest.mark.parametrize("target", targets)
def test_NUTS_regression_sample_tune_first_step_only(
    target: cuqi.density.Density):
    """Test the HMC (NUTS) sampler regression."""
    sampler_old = cuqi.sampler.NUTS(target, adapt_step_size=False)
    sampler_new = cuqi.experimental.mcmc.NUTSNew(target, step_size=None)
    assert_true_if_sampling_is_equivalent(sampler_old, sampler_new, Ns=20)

@pytest.mark.parametrize("target", targets)
def test_NUTS_regression_warmup(target: cuqi.density.Density):
    """Test the HMC (NUTS) sampler regression (with warmup)."""
    sampler_old = cuqi.sampler.NUTS(target, adapt_step_size=True)
    sampler_old._return_burnin = True
    sampler_new = cuqi.experimental.mcmc.NUTSNew(target, step_size=None)
    Ns = 20
    Nb = 20
    assert_true_if_warmup_is_equivalent(sampler_old,
                                        sampler_new,
                                        Ns=Ns,
                                        Nb=Nb,
                                        strategy="NUTS")
# ============ Checkpointing ============


# List of all samplers from cuqi.experimental.mcmc that should be tested for checkpointing + their parameters
checkpoint_targets = [
    cuqi.experimental.mcmc.ULANew(cuqi.testproblem.Deconvolution1D().posterior, scale=0.0001),
    cuqi.experimental.mcmc.MALANew(cuqi.testproblem.Deconvolution1D().posterior, scale=0.0001),
    cuqi.experimental.mcmc.LinearRTONew(cuqi.testproblem.Deconvolution1D().posterior),
    cuqi.experimental.mcmc.UGLANew(create_lmrf_prior_target(dim=16))
]
    
# List of samplers from cuqi.experimental.mcmc that should be skipped for checkpoint testing
skip_checkpoint = [
    cuqi.experimental.mcmc.SamplerNew,
    cuqi.experimental.mcmc.ProposalBasedSamplerNew,
    cuqi.experimental.mcmc.MHNew,
    cuqi.experimental.mcmc.pCNNew,
    cuqi.experimental.mcmc.CWMHNew,
    cuqi.experimental.mcmc.RegularizedLinearRTONew, # Due to the _choose_stepsize method
<<<<<<< HEAD
    cuqi.experimental.mcmc.MYULANew,
=======
    cuqi.experimental.mcmc.NUTSNew
>>>>>>> f8f57f6a
]

def test_ensure_all_not_skipped_samplers_are_tested_for_checkpointing():
    """Ensure that all samplers from cuqi.experimental.mcmc, except those skipped, are tested for checkpointing."""

    # List of all samplers from cuqi.experimental.mcmc that should be tested for checkpointing
    samplers = [
        cls
        for _, cls in inspect.getmembers(cuqi.experimental.mcmc, inspect.isclass)
        if cls not in skip_checkpoint  # use cls here, not name
    ]

    # Convert instances in checkpoint_targets to their classes
    checkpoint_target_classes = [type(sampler) for sampler in checkpoint_targets]  

    # Convert 'samplers' classes to names for easier comparison and error reading
    sampler_names = [cls.__name__ for cls in samplers]
    
    # 'checkpoint_target_classes' already contains classes, convert them to names
    checkpoint_target_names = [cls.__name__ for cls in checkpoint_target_classes]
    
    # Now, assert that sets of names match
    assert set(sampler_names) == set(checkpoint_target_names), f"Samplers not tested for checkpointing: {set(sampler_names) - set(checkpoint_target_names)}"


@pytest.mark.parametrize("sampler", checkpoint_targets)
def test_checkpointing(sampler: cuqi.experimental.mcmc.SamplerNew):
    """ Check that the checkpointing functionality works. Tested with save_checkpoint(filename) and load_checkpoint(filename).
    This also implicitly tests the get_state(), set_state(), get_history(), and set_history() as well as the reset() methods.
    
    """

    # Run sampler with some samples
    sampler.warmup(50).sample(50)

    # Save checkpoint
    sampler.save_checkpoint('checkpoint.pickle')

    # Reset (soft) the sampler, e.g. remove all samples but keep the state
    sampler.reset()

    # Do some more samples from pre-defined rng state
    np.random.seed(0)
    samples1 = sampler.warmup(50).sample(50).get_samples().samples

    # Now load the checkpoint on completely fresh sampler not even with target
    sampler_fresh = sampler.__class__(sampler.target) # In principle init with no arguments. Now still with target
    sampler_fresh.load_checkpoint('checkpoint.pickle')

    # Do some more samples from pre-defined rng state
    np.random.seed(0)
    samples2 = sampler_fresh.warmup(50).sample(50).get_samples().samples[...,1:] # TODO. This needs to be fixed.. We should likely not store initial point in _samples

    # Check that the samples are the same
    assert np.allclose(samples1, samples2), f"Samples1: {samples1}\nSamples2: {samples2}"


state_history_targets = [
    cuqi.experimental.mcmc.MHNew(cuqi.testproblem.Deconvolution1D(dim=10).posterior, scale=0.0001),
    cuqi.experimental.mcmc.pCNNew(cuqi.testproblem.Deconvolution1D(dim=10).posterior, scale=0.001),
    cuqi.experimental.mcmc.CWMHNew(cuqi.testproblem.Deconvolution1D(dim=10).posterior, scale=0.5),
    cuqi.experimental.mcmc.ULANew(cuqi.testproblem.Deconvolution1D(dim=10).posterior, scale=0.0001),
    cuqi.experimental.mcmc.MALANew(cuqi.testproblem.Deconvolution1D(dim=10).posterior, scale=0.0001),
    cuqi.experimental.mcmc.LinearRTONew(cuqi.testproblem.Deconvolution1D(dim=10).posterior),
    cuqi.experimental.mcmc.RegularizedLinearRTONew(create_regularized_target(dim=16)),
    cuqi.experimental.mcmc.UGLANew(create_lmrf_prior_target(dim=32)),
]


@pytest.mark.parametrize("sampler", state_history_targets)
def test_state_keys(sampler: cuqi.experimental.mcmc.SamplerNew):
    """Test that the state keys match the expected keys defined in _STATE_KEYS."""

    # Run sampler to initialize state variables
    sampler.warmup(10).sample(10)
    
    # Retrieve the state of the sampler
    state = sampler.get_state() # Will fail if variable for state is not set in the sampler

    # Retrieve the actual keys from the saved state
    actual_keys = set(state['state'].keys())

    # Retrieve the expected keys from the sampler's _STATE_KEYS
    expected_keys = set(sampler._STATE_KEYS)

    # Check if the actual keys match the expected keys
    assert actual_keys == expected_keys, f"State keys mismatch. Expected: {expected_keys}, Actual: {actual_keys}"

@pytest.mark.parametrize("sampler", state_history_targets)
def test_history_keys(sampler: cuqi.experimental.mcmc.SamplerNew):
    """Test that the history keys match the expected keys defined in _HISTORY_KEYS."""

    # Run sampler to initialize history variables
    sampler.warmup(10).sample(10)
    
    # Retrieve the history of the sampler
    history = sampler.get_history() # Will fail if variable for history is not set in the sampler

    # Retrieve the actual keys from the saved history
    actual_keys = set(history['history'].keys())

    # Retrieve the expected keys from the sampler's _HISTORY_KEYS
    expected_keys = set(sampler._HISTORY_KEYS)

    # Check if the actual keys match the expected keys
    assert actual_keys == expected_keys, f"History keys mismatch. Expected: {expected_keys}, Actual: {actual_keys}"

# Dictionary to store keys that are not expected to be updated after warmup.
# Likely due to not implemented feature in the sampler.
state_exception_keys = {
    cuqi.experimental.mcmc.pCNNew: 'scale',
    cuqi.experimental.mcmc.ULANew: 'scale',
    cuqi.experimental.mcmc.MALANew: 'scale',
}

@pytest.mark.parametrize("sampler", state_history_targets)
def test_state_is_fully_updated_after_warmup_step(sampler: cuqi.experimental.mcmc.SamplerNew):
    """ Test that the state is fully updated after a warmup step.
    
    This also checks that the samplers use (or at least update) all the keys defined in _STATE_KEYS.

    """

    # Extract the initial state of the sampler
    initial_state = sampler.get_state()

    # Run 100 warmup steps (should be enough to update all state variables)
    sampler.warmup(100)

    # Extract the state of the sampler after the warmup step
    updated_state = sampler.get_state()

    # Dictionary to store messages for keys that have not been updated
    failed_updates = {}

    # Ensure all keys in _STATE_KEYS are present in the state and have been updated
    for key in sampler._STATE_KEYS:

        # Skip keys that are not expected to be updated after warmup
        if key in state_exception_keys.get(sampler.__class__, []):
            continue

        initial_value = initial_state['state'].get(key)
        updated_value = updated_state['state'].get(key)

        # Check all state variables are updated after warmup
        if isinstance(initial_value, np.ndarray) and isinstance(updated_value, np.ndarray):
            if np.allclose(updated_value, initial_value):
                failed_updates[key] = f"(Arrays are equal)"
        else:
            if updated_value == initial_value:
                failed_updates[key] = f"Initial: {initial_value}, Updated: {updated_value}"

    # Assert that there were no errors during the state checks
    if failed_updates:
        failed_keys = ', '.join(failed_updates.keys())
        error_details = '\n'.join([f"State '{key}' not updated correctly after warmup. {message}" for key, message in failed_updates.items()])
        error_message = f"Errors occurred in {sampler.__class__.__name__} - issues with keys: {failed_keys}.\n{error_details}"
        assert not failed_updates, error_message
        
def test_myula():
    """ Test creating MYULA sampler."""
    def func(x):
        return x, True
    denoise_regularizer = cuqi.implicitprior.DenoiseRegularizer(func)
    likelihood = cuqi.testproblem.Deconvolution1D().posterior.likelihood 
    myula = cuqi.experimental.mcmc.MYULANew(likelihood, denoise_regularizer)
    myula.sample(10)
    samples = myula.get_samples()
    assert samples.Ns == 11<|MERGE_RESOLUTION|>--- conflicted
+++ resolved
@@ -345,11 +345,8 @@
     cuqi.experimental.mcmc.pCNNew,
     cuqi.experimental.mcmc.CWMHNew,
     cuqi.experimental.mcmc.RegularizedLinearRTONew, # Due to the _choose_stepsize method
-<<<<<<< HEAD
     cuqi.experimental.mcmc.MYULANew,
-=======
     cuqi.experimental.mcmc.NUTSNew
->>>>>>> f8f57f6a
 ]
 
 def test_ensure_all_not_skipped_samplers_are_tested_for_checkpointing():
