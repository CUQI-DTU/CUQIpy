import pytest
import cuqi
import numpy as np
from cuqi.experimental.algebra._ast import VariableNode
from cuqi.experimental.algebra import RandomVariable

def test_randomvariable_name_consistency():

    # Case 1: distribution with explicit name
    x_rv = RandomVariable(cuqi.distribution.Gaussian(0, 1, name="x"))

    assert x_rv.name == "x"

    # Case 2: distribution with implicit name
    x = RandomVariable(cuqi.distribution.Gaussian(0, 1))

    assert x.name == "x"


def test_algrabraic_operations_on_distribution_should_create_randomvariable():

    x = RandomVariable(cuqi.distribution.Gaussian(0, 1))

    assert isinstance(x+1, RandomVariable)
    assert isinstance(1+x, RandomVariable)

    assert isinstance(x-1, RandomVariable)
    assert isinstance(1-x, RandomVariable)

    assert isinstance(x*1, RandomVariable)
    assert isinstance(1*x, RandomVariable)

    assert isinstance(x/1, RandomVariable)
    assert isinstance(1/x, RandomVariable)

    assert isinstance(x**1, RandomVariable)

    assert isinstance(x@1, RandomVariable)
    assert isinstance(1@x, RandomVariable)

    assert isinstance(-x, RandomVariable)

    assert isinstance(abs(x), RandomVariable)

    assert isinstance(x[0], RandomVariable)


@pytest.mark.parametrize("operations", [
    lambda x: x+1,
    lambda x: x**2,
    lambda x: -x,
    lambda x: abs(x),
    lambda x: x/1,
    lambda x: 1/x,
    lambda x: x*1,
    lambda x: 1*x,
    lambda x: 3/abs((x+1)**2-10),
    lambda x: 9/(x+1)**2,
    lambda x: x/3+4,
    lambda x: x[0],
    lambda x: x[0:1],
    lambda x: cuqi.model.LinearModel(np.ones((2,2)))@x,
])
def test_algebra_on_randomvariables_can_be_computed_and_is_correct(operations):
    X = RandomVariable(cuqi.distribution.Gaussian(np.zeros(2), 1))
    rv = operations(X)
    val = np.random.randn(2)
    # Compare random variable recorded operations vs actual operations
    assert np.allclose(rv(val), operations(val))

def test_randomvariable_returns_correct_parameter_name():
    z = RandomVariable(cuqi.distribution.Gaussian(0, 1))
    assert cuqi.utilities.get_non_default_args(z) == ["z"]

@pytest.mark.parametrize("operations", [
    lambda x: x+1,
    lambda x: x**2,
    lambda x: -x,
    lambda x: abs(x),
    lambda x: x/1,
    lambda x: 1/x,
    lambda x: x*1,
    lambda x: 1*x,
    lambda x: 3/abs((x+1)**2-10),
    lambda x: 9/(x+1)**2,
    lambda x: x/3+4,
    lambda x: x[0],
    lambda x: x[0:1],
])
def test_randomvariable_works_with_distribution_conditioning(operations):

    # Define x and y | x (y conditioned on x) with some algebraic operations
    x = RandomVariable(cuqi.distribution.Gaussian(np.zeros(2), 1))
    y = RandomVariable(cuqi.distribution.Gaussian(np.zeros(2), operations(x)))

    # Condition y on a random fixed value of x
    val = np.random.randn(2)
    y_cond_x = y.condition(x=val)

    # Check basic classes are correct
    assert isinstance(y, RandomVariable)
    assert isinstance(y.distribution.cov, RandomVariable)

    # Check conditioning works and provides the expected result
    assert np.allclose(y_cond_x.distribution.cov, operations(val))

@pytest.mark.parametrize("operations", [
    lambda x, y, z: x + y - z,
    lambda x, y, z: x * y - z,
    lambda x, y, z: x / y - z,
    lambda x, y, z: x ** y - z,
    lambda x, y, z: x @ y - z,
    lambda x, y, z: x + y + z,
    lambda x, y, z: x * y * z,
    lambda x, y, z: x / y / z,
    lambda x, y, z: x ** y ** z,
    lambda x, y, z: x + y * z,
    lambda x, y, z: x * y + z,
    lambda x, y, z: x + y @ z,
    lambda x, y, z: x @ y + z,
    lambda x, y, z: x[0]+z+y,
    lambda x, y, z: abs(x[0])+z-y,
    lambda x, y, z: (x + y) * z,
    lambda x, y, z: (x - y) / z,
    lambda x, y, z: x ** (y + z),
    lambda x, y, z: abs(x) + abs(y * z),
    lambda x, y, z: (x + y) * (z + 1) - x * y,
    lambda x, y, z: x / (y ** z) + (x * y) ** z,
    lambda x, y, z: abs(x) * (abs(y) + abs(z)),
    lambda x, y, z: abs(x * y) + abs(y * z) + abs(z * x),
    lambda x, y, z: x * y + y * z + z * x,
])
def test_randomvariable_algebra_works_on_joint_space(operations):
    """ Test that algebraic operations on random variables work in joint space """
    x = RandomVariable(cuqi.distribution.Gaussian(0, 1))
    y = RandomVariable(cuqi.distribution.Gaussian(0, 1))
    z = RandomVariable(cuqi.distribution.Gaussian(0, 1))

    # Define a random variable in joint space
    rv = operations(x, y, z)

    # Check that the random variable is a random variable
    assert isinstance(rv, RandomVariable)

    # Check operations work
    val_x = abs(np.random.randn(x.dim))+1
    val_y = abs(np.random.randn(y.dim))+1
    val_z = abs(np.random.randn(z.dim))+1
    assert np.allclose(rv(x=val_x, y=val_y, z=val_z), operations(val_x, val_y, val_z))

@pytest.mark.parametrize("operations", [
    lambda x, y, z: x + y,
    lambda x, y, z: x * y,
    lambda x, y, z: x / y,
    lambda x, y, z: x ** y,
    lambda x, y, z: x + y + z,
    lambda x, y, z: x * y * z,
    lambda x, y, z: x / y / z,
    lambda x, y, z: x ** y ** z,
    lambda x, y, z: x + y * z,
    lambda x, y, z: x * y + z,
    lambda x, y, z: (x + y) * z,
    lambda x, y, z: (x - y) / z,
    lambda x, y, z: x ** (y + z),
    lambda x, y, z: abs(x) + abs(y * z),
    lambda x, y, z: (x + y) * (z + 1) - x * y,
    lambda x, y, z: x / (y ** z) + (x * y) ** z,
    lambda x, y, z: abs(x) * (abs(y) + abs(z)),
    lambda x, y, z: abs(x * y) + abs(y * z) + abs(z * x),
    lambda x, y, z: x * y + y * z + z * x,
])
def test_randomvariable_sample(operations):
    """ Test that random variable sampling works """
    x = RandomVariable(cuqi.distribution.Gaussian(0, 1))
    y = RandomVariable(cuqi.distribution.Gaussian(0, 1))
    z = RandomVariable(cuqi.distribution.Gaussian(0, 1))

    # Define a random variable in joint space
    rv = operations(x, y, z)

    # Fix rng and sample
    np.random.seed(0)
    result = rv.sample()

    # Check that the result compares to the expected result
    np.random.seed(0)
    expected_result = operations(x.sample(), y.sample(), z.sample())

    assert np.allclose(result, expected_result)

@pytest.mark.xfail(reason="logd method for random variable not yet implemented")
def test_logp_conditional():
    """ This tests logp evaluation for conditional random variables """
    # Base example logp value
    true_val = cuqi.distribution.Gaussian(3, 7).logd(13)

    # Distribution with no specified parameters
    x = RandomVariable(cuqi.distribution.Gaussian(cov=lambda s:s, geometry=1))

    # Test logp evaluates correctly in various cases
    assert x.logd(mean=3, s=7, x=13) == true_val
    assert x.condition(x=13).logd(mean=3, s=7) == true_val
    assert x.condition(x=13, mean=3).logd(s=7) == true_val
    assert x.condition(x=13, mean=3, s=7).logd() == true_val
    assert x.condition(mean=3).logd(s=7, x=13) == true_val
    assert x.condition(mean=3, s=7).logd(x=13) == true_val
    assert x.condition(mean=3, x=13).logd(s=7) == true_val

def test_rv_attributes():
    """ Test various attributes of random variable"""

    x = RandomVariable(cuqi.distribution.Gaussian(0, 1, geometry=10))

    assert x.dim == 10
    assert isinstance(x.geometry, cuqi.geometry._DefaultGeometry1D)
    assert x.name == "x"
    assert isinstance(x.tree, VariableNode)
    assert x.tree.name == "x"
    assert isinstance(x.distribution, cuqi.distribution.Gaussian)

def test_rv_variable_name_detection():
    """Test that the rv name is detected correctly at different levels of the python stack. """

    # Test that the density variable name is detected correctly at current level.
    x = RandomVariable(cuqi.distribution.Gaussian(geometry=1))
    assert x.name == 'x'

    # Test that variable name is detected correctly 1 level deep.
    def inner_name():
        y = RandomVariable(cuqi.distribution.Gaussian(geometry=1))
        assert y.name == 'y'
    inner_name()

    # Test variable name is detected correctly at n levels deep.
    class recursive_name:
        def __init__(self, max_recursion=10):
            self.max_recursion = max_recursion
        def __call__(self, current_recursion=0):
            if current_recursion == self.max_recursion:
                z = RandomVariable(cuqi.distribution.Gaussian(geometry=1))
                assert z.name == 'z'
            else:
                self(current_recursion + 1)
    recursive_name()()

def test_variable_name_accross_frames():
    """ Test variable name can be inferred across multiple stack frames. """

    h = RandomVariable(cuqi.distribution.Gaussian(geometry=1)) # Name should be 'h'

    def recursive_return_rv(rv, recursions):
        if recursions == 0:
            assert rv.name == 'h' # h was defined many frames above, and name should be inferred correctly.
        else:
            recursive_return_rv(rv, recursions - 1)
    
    recursive_return_rv(h, 10)

def test_rv_name_consistency():

    x = RandomVariable(cuqi.distribution.Gaussian(geometry=1))
    x2 = x.condition(mean=1)
    x3 = x2.condition(cov=1)

    # Names should be the same as the original density.  
    assert x3.name == 'x'
    assert x2.name == 'x' 
    assert x.name == 'x'

    # Ensure that the name cannot be changed for conditioned densities.
    with pytest.raises(ValueError, match=r"This random variable is derived from the conditional random variable named x"):
        x2.name = 'y'

    x.name = 'y'

    # Ensure that the name is changed for the other conditioned densities.
    assert x2.name == 'y'
    assert x3.name == 'y'

def test_RV_should_catch_non_linear_model_used_as_linear_model():
    A = cuqi.testproblem.Poisson1D().model
    x = RandomVariable(cuqi.distribution.Gaussian(0, 1, geometry=A.domain_geometry))

    with pytest.raises(TypeError, match=r"Cannot apply matmul to non-linear models"):
        y=A@x

def test_ensure_that_RV_evaluation_requires_all_parameters():
    x = RandomVariable(cuqi.distribution.Gaussian(0, 1))

    # raise ValueError(f"Expected {self.parameter_names} arguments, got {kwargs}")
    with pytest.raises(ValueError, match=r"Expected arguments \['x'\], got arguments"):
        x()

    with pytest.raises(ValueError, match=r"Expected arguments \['x'\], got arguments \{'y': 1\}"):
        x(y=1)

    with pytest.raises(ValueError, match=r"Expected arguments \['x'\], got arguments \{'x': 1, 'y': 1\}"):
        x(x=1, y=1)

    y = RandomVariable(cuqi.distribution.Gaussian(0, 1))
    z = (x+y)**2

    with pytest.raises(ValueError, match=r"Expected arguments \['x', 'y'\], got arguments \{'x': 1\}"):
        z(x=1)

def test_RV_sets_name_of_internal_conditional_density_if_par_name_not_set_and_does_not_set_original_density():
    # Case 1
    z = RandomVariable(cuqi.distribution.Gaussian(0, lambda s: s))

    assert z.name == 'z'
    assert z.distribution.name == "z"

    # Case 2 (conditioned density. Should not be able to set name here)
    z = RandomVariable(cuqi.distribution.Gaussian(0, lambda s: s)(s=3))

    assert z.name == 'z'
    assert z.distribution.name == "z"

def test_RV_condition_maintains_parameter_name_order():

    x = RandomVariable(cuqi.distribution.Gaussian(0, lambda s: s))
    y = RandomVariable(cuqi.distribution.Gaussian(0, lambda d: d))

    z = x+y

    assert z.parameter_names == ['x', 'y']
    assert z.condition(s=1).parameter_names == ['x', 'y']
    assert z.condition(d=1).parameter_names == ['x', 'y']
    assert z.condition(d=1, s=1).parameter_names == ['x', 'y']

<<<<<<< HEAD
def test_equivalent_ways_to_create_RV_from_distribution():
    x = RandomVariable(cuqi.distribution.Gaussian(0, 1))
    y = cuqi.distribution.Gaussian(0, 1).rv

    assert x.dim == y.dim
    assert x.distribution.mean == y.distribution.mean
    assert x.distribution.cov == y.distribution.cov

    x = RandomVariable(cuqi.distribution.Gaussian(0, lambda s: s))
    y = cuqi.distribution.Gaussian(0, lambda s: s).rv

    assert x.dim == y.dim
    assert x.distribution.mean == y.distribution.mean
    assert x.condition(s=1).distribution.cov == y.condition(s=1).distribution.cov
=======
def test_RV_sampling_unable_if_conditioning_variables_from_lambda():
    x = RandomVariable(cuqi.distribution.Gaussian(0, lambda s: s))

    with pytest.raises(NotImplementedError, match=r"Unable to directly sample from a random variable that has distributions with conditioning variables"):
        x.sample()

    x.condition(s=1).sample() # This should work

def test_RV_sampling_unable_if_conditioning_variables_from_RV():

    x = RandomVariable(cuqi.distribution.Gaussian(0, 1))
    y = RandomVariable(cuqi.distribution.Gaussian(x, 1))

    with pytest.raises(NotImplementedError, match=r"Unable to directly sample from a random variable that has distributions with conditioning variables"):
        y.sample() # One might expect this to work, but it is not implemented at this time.

def test_RV_sample_against_distribution_sample():
    x = RandomVariable(cuqi.distribution.Gaussian(np.zeros(2), 1))

    np.random.seed(0)
    rv_samples = x.sample(10)

    np.random.seed(0)
    dist_samples = x.distribution.sample(10)

    assert np.allclose(rv_samples.samples, dist_samples.samples)
>>>>>>> 0303b8f2
<|MERGE_RESOLUTION|>--- conflicted
+++ resolved
@@ -328,7 +328,6 @@
     assert z.condition(d=1).parameter_names == ['x', 'y']
     assert z.condition(d=1, s=1).parameter_names == ['x', 'y']
 
-<<<<<<< HEAD
 def test_equivalent_ways_to_create_RV_from_distribution():
     x = RandomVariable(cuqi.distribution.Gaussian(0, 1))
     y = cuqi.distribution.Gaussian(0, 1).rv
@@ -343,7 +342,7 @@
     assert x.dim == y.dim
     assert x.distribution.mean == y.distribution.mean
     assert x.condition(s=1).distribution.cov == y.condition(s=1).distribution.cov
-=======
+
 def test_RV_sampling_unable_if_conditioning_variables_from_lambda():
     x = RandomVariable(cuqi.distribution.Gaussian(0, lambda s: s))
 
@@ -370,4 +369,3 @@
     dist_samples = x.distribution.sample(10)
 
     assert np.allclose(rv_samples.samples, dist_samples.samples)
->>>>>>> 0303b8f2
